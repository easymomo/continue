--- conflicted
+++ resolved
@@ -157,17 +157,11 @@
       "label": "docs:start",
       "type": "shell",
       "command": "npm",
-<<<<<<< HEAD
-      "args": ["run", "start"],
-=======
       "args": ["run", "start", "--", "--no-open"],
->>>>>>> c704783d
       "problemMatcher": [],
       "options": {
         "cwd": "docs"
       }
-<<<<<<< HEAD
-=======
     },
     {
       "label": "clean",
@@ -175,7 +169,6 @@
       "command": "node",
       "args": ["${workspaceFolder}/scripts/uninstall.js"],
       "problemMatcher": []
->>>>>>> c704783d
     }
   ]
 }
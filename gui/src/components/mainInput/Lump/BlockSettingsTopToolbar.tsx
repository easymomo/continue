--- conflicted
+++ resolved
@@ -99,11 +99,9 @@
   };
 
   return (
-<<<<<<< HEAD
     <div className="flex w-full items-center justify-between">
       <div className="xs:flex hidden items-center justify-center text-gray-400">
         <BlockSettingsToolbarIcon
-          className="-ml-1.5"
           icon={isExpanded ? ChevronLeftIcon : EllipsisHorizontalIcon}
           tooltip={isExpanded ? "Collapse sections" : "Expand sections"}
           isSelected={false}
@@ -127,38 +125,11 @@
                 }
               />
             ))}
-=======
-    <div className="flex items-center justify-between">
-      <div>
-        <div className="xs:flex hidden items-center justify-center text-gray-400">
-          <BlockSettingsToolbarIcon
-            icon={isExpanded ? ChevronLeftIcon : EllipsisHorizontalIcon}
-            tooltip={isExpanded ? "Collapse sections" : "Expand sections"}
-            isSelected={false}
-            onClick={handleEllipsisClick}
-          />
-          <div
-            className="flex overflow-hidden transition-all duration-200"
-            style={{ width: isExpanded ? `160px` : "0px" }}
-          >
-            <div className="flex">
-              {sections.map((section) => (
-                <BlockSettingsToolbarIcon
-                  key={section.id}
-                  icon={section.icon}
-                  tooltip={section.tooltip}
-                  isSelected={props.selectedSection === section.id}
-                  onClick={() =>
-                    props.setSelectedSection(
-                      props.selectedSection === section.id ? null : section.id,
-                    )
-                  }
-                />
-              ))}
-            </div>
->>>>>>> 90e8d398
           </div>
         </div>
+      </div>
+      <div className="ml-auto">
+        <AssistantSelect />
       </div>
       <AssistantSelect />
     </div>

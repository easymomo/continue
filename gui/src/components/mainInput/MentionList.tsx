import {
  ArrowRightIcon,
  AtSymbolIcon,
<<<<<<< HEAD
  Bars3BottomLeftIcon,
  BookOpenIcon,
  BugAntIcon,
  ChatBubbleLeftIcon,
  CircleStackIcon,
  CodeBracketIcon,
  CommandLineIcon,
  CpuChipIcon,
  DocumentTextIcon,
  ExclamationTriangleIcon,
  FolderIcon,
  FolderOpenIcon,
  GlobeAltIcon,
  MagnifyingGlassIcon,
  PaperClipIcon,
=======
  BoltIcon,
>>>>>>> 716f12ef
  PlusIcon,
} from "@heroicons/react/24/outline";
import { Editor } from "@tiptap/react";
import {
  forwardRef,
  useContext,
  useEffect,
  useImperativeHandle,
  useRef,
  useState,
} from "react";
import { useDispatch } from "react-redux";
import styled from "styled-components";
import {
  defaultBorderRadius,
  lightGray,
  vscForeground,
  vscListActiveBackground,
  vscListActiveForeground,
  vscQuickInputBackground,
} from "..";
import { IdeMessengerContext } from "../../context/IdeMessenger";
import { setDialogMessage, setShowDialog } from "../../redux/slices/uiSlice";
import FileIcon from "../FileIcon";
import SafeImg from "../SafeImg";
import AddDocsDialog from "../dialogs/AddDocsDialog";
import HeaderButtonWithToolTip from "../gui/HeaderButtonWithToolTip";
import { NAMED_ICONS } from "./icons";
import { ComboBoxItem, ComboBoxItemType } from "./types";

export function getIconFromDropdownItem(
  id: string | undefined,
  type: ComboBoxItemType,
) {
<<<<<<< HEAD
  const typeIcon =
    type === "contextProvider" ? AtSymbolIcon : ChatBubbleLeftIcon;
  return id ? (ICONS_FOR_DROPDOWN[id] ?? typeIcon) : typeIcon;
=======
  const typeIcon = type === "contextProvider" ? AtSymbolIcon : BoltIcon;
  return id ? (NAMED_ICONS[id] ?? typeIcon) : typeIcon;
>>>>>>> 716f12ef
}

function DropdownIcon(props: { className?: string; item: ComboBoxItem }) {
  if (props.item.type === "action") {
    return (
      <PlusIcon className={props.className} height="1.2em" width="1.2em" />
    );
  }

  const provider =
    props.item.type === "contextProvider" || props.item.type === "slashCommand"
      ? props.item.id
      : props.item.type;

  const IconComponent = getIconFromDropdownItem(provider, props.item.type);

  const fallbackIcon = (
    <IconComponent
      className={`${props.className} flex-shrink-0`}
      height="1.2em"
      width="1.2em"
    />
  );

  if (!props.item.icon) {
    return fallbackIcon;
  }

  return (
    <SafeImg
      className="flex-shrink-0 pr-2"
      src={props.item.icon}
      height="18em"
      width="18em"
      fallback={fallbackIcon}
    />
  );
}

const ItemsDiv = styled.div`
  border-radius: ${defaultBorderRadius};
  box-shadow:
    0 0 0 1px rgba(0, 0, 0, 0.05),
    0px 10px 20px rgba(0, 0, 0, 0.1);
  font-size: 0.9rem;
  overflow-x: hidden;
  overflow-y: auto;
  max-height: 330px;
  padding: 0.2rem;
  position: relative; // absolute to test tippy.js bug

  background-color: ${vscQuickInputBackground};
  /* backdrop-filter: blur(12px); */
`;

const ItemDiv = styled.div`
  background: transparent;
  border: 1px solid transparent;
  border-radius: 0.4rem;
  display: block;
  margin: 0;
  padding: 0.2rem 0.4rem;
  text-align: left;
  width: 100%;
  color: ${vscForeground};

  &.is-selected {
    background-color: ${vscListActiveBackground};
    color: ${vscListActiveForeground};
  }
`;

const QueryInput = styled.textarea`
  background-color: #fff1;
  border: 1px solid ${lightGray};
  border-radius: ${defaultBorderRadius};

  padding: 0.2rem 0.4rem;
  width: 240px;

  color: ${vscForeground};

  &:focus {
    outline: none;
  }

  font-family: inherit;
  resize: none;
`;

interface MentionListProps {
  items: ComboBoxItem[];
  command: (item: any) => void;

  editor: Editor;
  enterSubmenu?: (editor: Editor, providerId: string) => void;
  onClose: () => void;
}

const MentionList = forwardRef((props: MentionListProps, ref) => {
  const dispatch = useDispatch();

  const ideMessenger = useContext(IdeMessengerContext);

  const [selectedIndex, setSelectedIndex] = useState(0);

  const [subMenuTitle, setSubMenuTitle] = useState<string | undefined>(
    undefined,
  );
  const [querySubmenuItem, setQuerySubmenuItem] = useState<
    ComboBoxItem | undefined
  >(undefined);
  const [loadingSubmenuItem, setLoadingSubmenuItem] = useState<
    ComboBoxItem | undefined
  >(undefined);

  const [allItems, setAllItems] = useState<ComboBoxItem[]>([]);

  useEffect(() => {
    const items = [...props.items];
    if (subMenuTitle === "Type to search docs") {
      items.push({
        title: "Add Docs",
        type: "action",
        action: () => {
          dispatch(setShowDialog(true));
          dispatch(setDialogMessage(<AddDocsDialog />));

          // Delete back to last '@'
          const { tr } = props.editor.view.state;
          const text = tr.doc.textBetween(0, tr.selection.from);
          const start = text.lastIndexOf("@");
          props.editor.view.dispatch(
            tr.delete(start, tr.selection.from).scrollIntoView(),
          );
        },
        description: "Add a new documentation source",
      });
    } else if (subMenuTitle === ".prompt files") {
      items.push({
        title: "New .prompt file",
        type: "action",
        action: () => {
          ideMessenger.post("config/newPromptFile", undefined);
          const { tr } = props.editor.view.state;
          const text = tr.doc.textBetween(0, tr.selection.from);
          const start = text.lastIndexOf("@");
          if (start !== -1) {
            props.editor.view.dispatch(
              tr.delete(start, tr.selection.from).scrollIntoView(),
            );
          }
          props.onClose(); // Escape the mention list after creating a new prompt file
        },
        description: "Create a new .prompt file",
      });
    }
    setLoadingSubmenuItem(items.find((item) => item.id === "loading"));
    setAllItems(items.filter((item) => item.id !== "loading"));
  }, [subMenuTitle, props.items, props.editor]);

  const queryInputRef = useRef<HTMLTextAreaElement>(null);

  useEffect(() => {
    if (queryInputRef.current) {
      queryInputRef.current.focus();
    }
  }, [querySubmenuItem, queryInputRef]);

  const selectItem = (index: number) => {
    const item = allItems[index];

    if (item.type === "action" && item.action) {
      item.action();
      return;
    }

    if (
      item.type === "contextProvider" &&
      item.contextProvider?.type === "submenu"
    ) {
      setSubMenuTitle(item.description);
      if (item.id) {
        props.enterSubmenu?.(props.editor, item.id);
      }
      return;
    }

    if (item.contextProvider?.type === "query") {
      // update editor to complete context provider title
      const { tr } = props.editor.view.state;
      const text = tr.doc.textBetween(0, tr.selection.from);
      const partialText = text.slice(text.lastIndexOf("@") + 1);
      const remainingText = item.title.slice(partialText.length);
      props.editor.view.dispatch(
        tr.insertText(remainingText, tr.selection.from),
      );

      setSubMenuTitle(item.description);
      setQuerySubmenuItem(item);
      return;
    }

    if (item) {
      props.command({ ...item, itemType: item.type });
    }
  };

  const totalItems = allItems.length;

  const itemRefs = useRef<Array<HTMLButtonElement | null>>([]);

  const upHandler = () => {
    setSelectedIndex((prevIndex) => {
      const newIndex = prevIndex - 1 >= 0 ? prevIndex - 1 : 0;
      itemRefs.current[newIndex]?.scrollIntoView({
        behavior: "instant" as ScrollBehavior,
        block: "nearest",
      });
      return newIndex;
    });
  };

  const downHandler = () => {
    setSelectedIndex((prevIndex) => {
      const newIndex = prevIndex + 1 < totalItems ? prevIndex + 1 : prevIndex;
      itemRefs.current[newIndex]?.scrollIntoView({
        behavior: "instant" as ScrollBehavior,
        block: "nearest",
      });
      return newIndex;
    });
  };

  const enterHandler = () => {
    selectItem(selectedIndex);
  };

  useEffect(() => setSelectedIndex(0), [allItems]);

  useImperativeHandle(ref, () => ({
    onKeyDown: ({ event }: { event: KeyboardEvent }) => {
      if (event.key === "ArrowUp") {
        upHandler();
        return true;
      }

      if (event.key === "ArrowDown") {
        downHandler();
        return true;
      }

      if (event.key === "Enter" || event.key === "Tab") {
        enterHandler();
        event.stopPropagation();
        event.preventDefault();
        return true;
      }

      if (event.key === "Escape") {
        event.preventDefault();
        event.stopPropagation();
        return true;
      }

      if (event.key === " ") {
        if (allItems.length === 1) {
          enterHandler();
          return true;
        }
      }

      return false;
    },
  }));

  const showFileIconForItem = (item: ComboBoxItem) => {
    return ["file", "code"].includes(item.type);
  };

  useEffect(() => {
    itemRefs.current = itemRefs.current.slice(0, allItems.length);
  }, [allItems]);

  return (
    <ItemsDiv>
      {querySubmenuItem ? (
        <QueryInput
          onClick={(e) => {
            e.stopPropagation();
          }}
          rows={1}
          ref={queryInputRef}
          placeholder={querySubmenuItem.description}
          onKeyDown={(e) => {
            if (!queryInputRef.current) {
              return;
            }
            if (e.key === "Enter") {
              if (e.shiftKey) {
                queryInputRef.current.innerText += "\n";
              } else {
                props.command({
                  ...querySubmenuItem,
                  itemType: querySubmenuItem.type,
                  query: queryInputRef.current.value,
                  label: `${querySubmenuItem.label}: ${queryInputRef.current.value}`,
                });
              }
            } else if (e.key === "Escape") {
              setQuerySubmenuItem(undefined);
              setSubMenuTitle(undefined);
            }
          }}
        />
      ) : (
        <>
          {subMenuTitle && <ItemDiv className="mb-2">{subMenuTitle}</ItemDiv>}
          {loadingSubmenuItem && (
            <ItemDiv>
              <span className="flex w-full items-center justify-between">
                <div className="flex items-center justify-center">
                  <DropdownIcon item={loadingSubmenuItem} className="mr-2" />
                  <span>{loadingSubmenuItem.title}</span>
                  {"  "}
                </div>
                <span
                  style={{
                    color: lightGray,
                    float: "right",
                    textAlign: "right",
                    minWidth: "30px",
                  }}
                  className="ml-2 flex items-center overflow-hidden overflow-ellipsis whitespace-nowrap text-xs"
                >
                  {loadingSubmenuItem.description}
                </span>
              </span>
            </ItemDiv>
          )}
          {allItems.length ? (
            allItems.map((item, index) => {
              const isSelected = index === selectedIndex;
              return (
                <ItemDiv
                  as="button"
                  ref={(el) => (itemRefs.current[index] = el)}
                  className={`item cursor-pointer ${isSelected ? "is-selected" : ""}`}
                  key={index}
                  onClick={(e) => {
                    e.stopPropagation();
                    selectItem(index);
                  }}
                  onMouseEnter={() => setSelectedIndex(index)}
                  data-testid="context-provider-dropdown-item"
                >
                  <span className="flex w-full items-center justify-between">
                    <div className="flex items-center justify-center">
                      {showFileIconForItem(item) ? (
                        <FileIcon
                          height="20px"
                          width="20px"
                          filename={item.description}
                        />
                      ) : (
                        <DropdownIcon item={item} className="mr-2" />
                      )}
                      <span title={item.id}>{item.title}</span>
                      {"  "}
                    </div>
                    <span
                      style={{
                        color: lightGray,
                        float: "right",
                        textAlign: "right",
                        opacity: isSelected ? 1 : 0,
                        minWidth: "30px",
                      }}
                      className="ml-2 flex items-center overflow-hidden overflow-ellipsis whitespace-nowrap text-xs"
                    >
                      {item.description}
                      {item.type === "contextProvider" &&
                        item.contextProvider?.type === "submenu" && (
                          <ArrowRightIcon
                            className="ml-2 flex-shrink-0"
                            width="1.2em"
                            height="1.2em"
                          />
                        )}
                      {item.subActions?.map((subAction) => {
                        const Icon = getIconFromDropdownItem(
                          subAction.icon,
                          "action",
                        );
                        return (
                          <HeaderButtonWithToolTip
                            onClick={(e) => {
                              subAction.action(item);
                              e.stopPropagation();
                              e.preventDefault();
                              props.onClose();
                            }}
                            text={undefined}
                          >
                            <Icon width="1.2em" height="1.2em" />
                          </HeaderButtonWithToolTip>
                        );
                      })}
                    </span>
                  </span>
                </ItemDiv>
              );
            })
          ) : (
            <ItemDiv className="item">No results</ItemDiv>
          )}
        </>
      )}
    </ItemsDiv>
  );
});
export default MentionList;<|MERGE_RESOLUTION|>--- conflicted
+++ resolved
@@ -1,25 +1,6 @@
 import {
   ArrowRightIcon,
   AtSymbolIcon,
-<<<<<<< HEAD
-  Bars3BottomLeftIcon,
-  BookOpenIcon,
-  BugAntIcon,
-  ChatBubbleLeftIcon,
-  CircleStackIcon,
-  CodeBracketIcon,
-  CommandLineIcon,
-  CpuChipIcon,
-  DocumentTextIcon,
-  ExclamationTriangleIcon,
-  FolderIcon,
-  FolderOpenIcon,
-  GlobeAltIcon,
-  MagnifyingGlassIcon,
-  PaperClipIcon,
-=======
-  BoltIcon,
->>>>>>> 716f12ef
   PlusIcon,
 } from "@heroicons/react/24/outline";
 import { Editor } from "@tiptap/react";
@@ -54,14 +35,9 @@
   id: string | undefined,
   type: ComboBoxItemType,
 ) {
-<<<<<<< HEAD
   const typeIcon =
     type === "contextProvider" ? AtSymbolIcon : ChatBubbleLeftIcon;
-  return id ? (ICONS_FOR_DROPDOWN[id] ?? typeIcon) : typeIcon;
-=======
-  const typeIcon = type === "contextProvider" ? AtSymbolIcon : BoltIcon;
   return id ? (NAMED_ICONS[id] ?? typeIcon) : typeIcon;
->>>>>>> 716f12ef
 }
 
 function DropdownIcon(props: { className?: string; item: ComboBoxItem }) {

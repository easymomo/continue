--- conflicted
+++ resolved
@@ -1,33 +1,23 @@
 import { useCallback, useContext, useEffect, useRef } from "react";
 import { VSC_THEME_COLOR_VARS } from "../components";
 import { IdeMessengerContext } from "../context/IdeMessenger";
-import {
-  addContextItemsAtIndex,
-  setInactive,
-  setSelectedProfileId,
-<<<<<<< HEAD
-} from "../redux/slices/sessionSlice";
-=======
-  setTTSActive,
-  updateDocsSuggestions,
-  updateIndexingStatus,
-} from "../redux/slices/stateSlice";
-import { AppDispatch, RootState } from "../redux/store";
+import { AppDispatch } from "../redux/store";
 
 import { streamResponseThunk } from "../redux/thunks/streamResponse";
->>>>>>> 1ee9d7cb
 import { isJetBrains } from "../util";
 import { setLocalStorage } from "../util/localStorage";
 import { updateFileSymbolsFromContextItems } from "../util/symbols";
-<<<<<<< HEAD
+import { useWebviewListener } from "./useWebviewListener";
 import { useAppSelector } from "../redux/hooks";
 import { setConfig, setConfigError } from "../redux/slices/configSlice";
 import { updateIndexingStatus } from "../redux/slices/indexingSlice";
 import { updateDocsSuggestions } from "../redux/slices/miscSlice";
+import {
+  setSelectedProfileId,
+  setInactive,
+  addContextItemsAtIndex,
+} from "../redux/slices/sessionSlice";
 import { setTTSActive } from "../redux/slices/uiSlice";
-=======
-import { useWebviewListener } from "./useWebviewListener";
->>>>>>> 1ee9d7cb
 
 function useSetup(dispatch: AppDispatch) {
   const ideMessenger = useContext(IdeMessengerContext);
@@ -90,7 +80,7 @@
   );
 
   // Load symbols for chat on any session change
-  const sessionId = useAppSelector((store) => store.session.id);
+  const sessionId = useAppSelector((state) => state.session.id);
   const sessionIdRef = useRef("");
 
   useEffect(() => {

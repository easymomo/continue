import { ArrowLeftIcon } from "@heroicons/react/24/outline";
import { Editor, JSONContent } from "@tiptap/core";
import { InputModifiers, RangeInFileWithContents } from "core";
<<<<<<< HEAD
import { stripImages } from "core/util/messageContent";
import { useCallback, useContext, useEffect } from "react";
import { useSelector } from "react-redux";
=======
import { stripImages } from "core/llm/images";
import { useCallback, useContext, useEffect, useMemo } from "react";
import { useDispatch, useSelector } from "react-redux";
>>>>>>> 315f75e7
import { useNavigate } from "react-router-dom";
import ContinueInputBox from "../../components/mainInput/ContinueInputBox";
import { NewSessionButton } from "../../components/mainInput/NewSessionButton";
import resolveEditorContent from "../../components/mainInput/resolveInput";
import TipTapEditor from "../../components/mainInput/TipTapEditor";
import StepContainer from "../../components/StepContainer";
import AcceptRejectAllButtons from "../../components/StepContainer/AcceptRejectAllButtons";
import { IdeMessengerContext } from "../../context/IdeMessenger";
import {
  clearCodeToEdit,
  setEditDone,
  submitEdit,
} from "../../redux/slices/editModeState";
import { RootState, useAppDispatch } from "../../redux/store";
import { streamResponseThunk } from "../../redux/thunks/streamResponse";
import CodeToEdit from "./CodeToEdit";
import getMultifileEditPrompt from "./getMultifileEditPrompt";
import { selectApplyState } from "../../redux/selectors";

const EDIT_DISALLOWED_CONTEXT_PROVIDERS = [
  "codebase",
  "tree",
  "open",
  "web",
  "diff",
  "folder",
  "search",
  "debugger",
  "repo-map",
];

export default function Edit() {
  const dispatch = useAppDispatch();
  const navigate = useNavigate();
  const ideMessenger = useContext(IdeMessengerContext);
  const editModeState = useSelector((state: RootState) => state.editModeState);
  const availableContextProviders = useSelector(
    (store: RootState) => store.state.config.contextProviders,
  );

  const filteredContextProviders = useMemo(() => {
    return (
      availableContextProviders?.filter(
        (provider) =>
          !EDIT_DISALLOWED_CONTEXT_PROVIDERS.includes(provider.title),
      ) ?? []
    );
  }, [availableContextProviders]);

  const history = useSelector((state: RootState) => state.state.history);

  const applyStates = useSelector(
    (state: RootState) => state.state.applyStates,
  );

  const applyState = useSelector(selectApplyState);

  const isSingleRangeEdit =
    editModeState.codeToEdit.length === 0 ||
    (editModeState.codeToEdit.length === 1 &&
      "range" in editModeState.codeToEdit[0]);

  useEffect(() => {
    if (editModeState.editStatus === "done") {
      ideMessenger.post("edit/escape", undefined);
      navigate("/");
    }
  }, [editModeState.editStatus]);

  useEffect(() => {
    if (applyState === "closed" && editModeState.editStatus === "accepting") {
      dispatch(setEditDone());
    }
  }, [applyState, editModeState.editStatus]);

  const pendingApplyStates = applyStates.filter(
    (state) => state.status === "done",
  );

  const isStreaming =
    editModeState.editStatus === "streaming" ||
    editModeState.editStatus === "accepting";

  const toolbarOptions = {
    hideAddContext: false,
    hideImageUpload: false,
    hideUseCodebase: true,
    hideSelectModel: false,
    enterText: isStreaming ? "Retry" : "Edit",
  };

  const hasPendingApplies = pendingApplyStates.length > 0;

  async function handleSingleRangeEdit(
    editorState: JSONContent,
    modifiers: InputModifiers,
    editor: Editor,
  ) {
    const [contextItems, __, userInstructions] = await resolveEditorContent(
      editorState,
      {
        noContext: true,
        useCodebase: false,
      },
      ideMessenger,
      [],
      dispatch,
    );

    const prompt = [
      ...contextItems.map((item) => item.content),
      stripImages(userInstructions),
    ].join("\n\n");

    ideMessenger.post("edit/sendPrompt", {
      prompt,
      range: editModeState.codeToEdit[0] as RangeInFileWithContents,
    });

    dispatch(submitEdit(prompt));
    editor.commands.selectTextblockEnd();
  }

  async function handleEditorEnter(
    editorState: JSONContent,
    modifiers: InputModifiers,
    editor: Editor,
  ) {
    if (isSingleRangeEdit) {
      handleSingleRangeEdit(editorState, modifiers, editor);
    } else {
      const promptPreamble = getMultifileEditPrompt(editModeState.codeToEdit);

      dispatch(
        streamResponseThunk({
          editorState,
          modifiers,
          promptPreamble,
        }),
      );
    }
  }

  function handleBackClick() {
    dispatch(setEditDone());
  }

  const isLastUserInput = useCallback(
    (index: number): boolean => {
      return !history
        .slice(index + 1)
        .some((entry) => entry.message.role === "user");
    },
    [history],
  );

  return (
    <div className="h-full overflow-y-auto">
      <div className="m-auto max-w-3xl">
        <div className="relative mb-1 mt-3 flex flex-col px-2">
          <CodeToEdit />
          <TipTapEditor
            isMainInput
            toolbarOptions={toolbarOptions}
            placeholder="Describe how to modify the code - use '#' to add files"
            availableContextProviders={filteredContextProviders}
            historyKey="edit"
            availableSlashCommands={[]}
            onEnter={handleEditorEnter}
          />
        </div>

        {!isSingleRangeEdit && history.length > 1 && (
          <div>
            {history.slice(1).map((item, index: number) => (
              <div>
                {item.message.role === "user" ? (
                  <ContinueInputBox
                    onEnter={async (editorState, modifiers) => {
                      dispatch(
                        streamResponseThunk({
                          editorState,
                          modifiers,
                          index,
                        }),
                      );
                    }}
                    isLastUserInput={isLastUserInput(index)}
                    isMainInput={false}
                    editorState={item.editorState}
                    contextItems={item.contextItems}
                  />
                ) : (
                  <StepContainer
                    index={index}
                    isLast={index === history.length - 1}
                    item={item}
                  />
                )}
              </div>
            ))}

            {/* {!active && (
              <ContinueInputBox
                isMainInput
                isLastUserInput={false}
                onEnter={handleEditorEnter}
              />
            )} */}
          </div>
        )}

        <div className="mt-2">
          {hasPendingApplies && isSingleRangeEdit && (
            <AcceptRejectAllButtons
              pendingApplyStates={pendingApplyStates}
              onAcceptOrReject={() => dispatch(clearCodeToEdit())}
            />
          )}

          {!hasPendingApplies && isSingleRangeEdit && (
            <NewSessionButton
              onClick={handleBackClick}
              className="mr-auto flex items-center gap-2"
            >
              <ArrowLeftIcon width="11px" height="11px" />
              Back to Chat
            </NewSessionButton>
          )}
        </div>
      </div>
    </div>
  );
}<|MERGE_RESOLUTION|>--- conflicted
+++ resolved
@@ -1,15 +1,9 @@
 import { ArrowLeftIcon } from "@heroicons/react/24/outline";
 import { Editor, JSONContent } from "@tiptap/core";
 import { InputModifiers, RangeInFileWithContents } from "core";
-<<<<<<< HEAD
 import { stripImages } from "core/util/messageContent";
-import { useCallback, useContext, useEffect } from "react";
+import { useCallback, useContext, useEffect, useMemo } from "react";
 import { useSelector } from "react-redux";
-=======
-import { stripImages } from "core/llm/images";
-import { useCallback, useContext, useEffect, useMemo } from "react";
-import { useDispatch, useSelector } from "react-redux";
->>>>>>> 315f75e7
 import { useNavigate } from "react-router-dom";
 import ContinueInputBox from "../../components/mainInput/ContinueInputBox";
 import { NewSessionButton } from "../../components/mainInput/NewSessionButton";
@@ -18,6 +12,7 @@
 import StepContainer from "../../components/StepContainer";
 import AcceptRejectAllButtons from "../../components/StepContainer/AcceptRejectAllButtons";
 import { IdeMessengerContext } from "../../context/IdeMessenger";
+import { selectApplyState } from "../../redux/selectors";
 import {
   clearCodeToEdit,
   setEditDone,
@@ -27,7 +22,6 @@
 import { streamResponseThunk } from "../../redux/thunks/streamResponse";
 import CodeToEdit from "./CodeToEdit";
 import getMultifileEditPrompt from "./getMultifileEditPrompt";
-import { selectApplyState } from "../../redux/selectors";
 
 const EDIT_DISALLOWED_CONTEXT_PROVIDERS = [
   "codebase",

import { machineIdSync } from "node-machine-id";
import * as path from "node:path";
import * as vscode from "vscode";

export function translate(range: vscode.Range, lines: number): vscode.Range {
  return new vscode.Range(
    range.start.line + lines,
    range.start.character,
    range.end.line + lines,
    range.end.character,
  );
}

export function getNonce() {
  let text = "";
  const possible =
    "ABCDEFGHIJKLMNOPQRSTUVWXYZabcdefghijklmnopqrstuvwxyz0123456789";
  for (let i = 0; i < 32; i++) {
    text += possible.charAt(Math.floor(Math.random() * possible.length));
  }
  return text;
}

export function getExtensionUri(): vscode.Uri {
  return vscode.extensions.getExtension("Continue.continue")!.extensionUri;
}

export function getViewColumnOfFile(
  filepath: string,
): vscode.ViewColumn | undefined {
  for (const tabGroup of vscode.window.tabGroups.all) {
    for (const tab of tabGroup.tabs) {
      if (
        (tab?.input as any)?.uri &&
        (tab.input as any).uri.fsPath === filepath
      ) {
        return tabGroup.viewColumn;
      }
    }
  }
  return undefined;
}

export function getRightViewColumn(): vscode.ViewColumn {
  // When you want to place in the rightmost panel if there is already more than one, otherwise use Beside
  let column = vscode.ViewColumn.Beside;
  const columnOrdering = [
    vscode.ViewColumn.One,
    vscode.ViewColumn.Beside,
    vscode.ViewColumn.Two,
    vscode.ViewColumn.Three,
    vscode.ViewColumn.Four,
    vscode.ViewColumn.Five,
    vscode.ViewColumn.Six,
    vscode.ViewColumn.Seven,
    vscode.ViewColumn.Eight,
    vscode.ViewColumn.Nine,
  ];
  for (const tabGroup of vscode.window.tabGroups.all) {
    if (
      columnOrdering.indexOf(tabGroup.viewColumn) >
      columnOrdering.indexOf(column)
    ) {
      column = tabGroup.viewColumn;
    }
  }
  return column;
}

let showTextDocumentInProcess = false;

export function openEditorAndRevealRange(
  editorFilename: string,
  range?: vscode.Range,
  viewColumn?: vscode.ViewColumn,
  preview?: boolean,
): Promise<vscode.TextEditor> {
  return new Promise((resolve, _) => {
    let filename = editorFilename;
    if (editorFilename.startsWith("~")) {
      filename = path.join(
        process.env.HOME || process.env.USERPROFILE || "",
        editorFilename.slice(1),
      );
    }
    vscode.workspace.openTextDocument(filename).then(async (doc) => {
      try {
        // An error is thrown mysteriously if you open two documents in parallel, hence this
        while (showTextDocumentInProcess) {
          await new Promise((resolve) => {
            setInterval(() => {
              resolve(null);
            }, 200);
          });
        }
        showTextDocumentInProcess = true;
        vscode.window
<<<<<<< HEAD
          .showTextDocument(doc, getViewColumnOfFile(filename) || viewColumn)
=======
          .showTextDocument(doc, {
            viewColumn: getViewColumnOfFile(editorFilename) || viewColumn,
            preview,
          })
>>>>>>> 3c954dd8
          .then((editor) => {
            if (range) {
              editor.revealRange(range);
            }
            resolve(editor);
            showTextDocumentInProcess = false;
          });
      } catch (err) {
        console.log(err);
      }
    });
  });
}

function windowsToPosix(windowsPath: string): string {
  let posixPath = windowsPath.split("\\").join("/");
  if (posixPath[1] === ":") {
    posixPath = posixPath.slice(2);
  }
  // posixPath = posixPath.replace(" ", "\\ ");
  return posixPath;
}

function isWindowsLocalButNotRemote(): boolean {
  return (
    vscode.env.remoteName !== undefined &&
    ["wsl", "ssh-remote", "dev-container", "attached-container"].includes(
      vscode.env.remoteName,
    ) &&
    process.platform === "win32"
  );
}

export function getPathSep(): string {
  return isWindowsLocalButNotRemote() ? "/" : path.sep;
}

export function uriFromFilePath(filepath: string): vscode.Uri {
  let finalPath = filepath;
  if (vscode.env.remoteName) {
    if (isWindowsLocalButNotRemote()) {
      finalPath = windowsToPosix(filepath);
    }
    return vscode.Uri.parse(
      `vscode-remote://${vscode.env.remoteName}${finalPath}`,
    );
  } else {
    return vscode.Uri.file(finalPath);
  }
}

export function getUniqueId() {
  const id = vscode.env.machineId;
  if (id === "someValue.machineId") {
    return machineIdSync();
  }
  return vscode.env.machineId;
}<|MERGE_RESOLUTION|>--- conflicted
+++ resolved
@@ -95,14 +95,10 @@
         }
         showTextDocumentInProcess = true;
         vscode.window
-<<<<<<< HEAD
-          .showTextDocument(doc, getViewColumnOfFile(filename) || viewColumn)
-=======
           .showTextDocument(doc, {
             viewColumn: getViewColumnOfFile(editorFilename) || viewColumn,
             preview,
           })
->>>>>>> 3c954dd8
           .then((editor) => {
             if (range) {
               editor.revealRange(range);

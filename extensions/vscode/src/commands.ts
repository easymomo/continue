--- conflicted
+++ resolved
@@ -185,7 +185,6 @@
   "continue.sendToTerminal": (text: string) => {
     ideProtocolClient.runCommand(text);
   },
-<<<<<<< HEAD
   "continue.openFullScreen": () => {
     // Close the sidebars
     vscode.commands.executeCommand("workbench.action.closeSidebar");
@@ -197,7 +196,7 @@
       vscode.ViewColumn.One
     );
     panel.webview.html = getSidebarContent(panel);
-=======
+  },
   "continue.selectFilesAsContext": (
     firstUri: vscode.Uri,
     uris: vscode.Uri[]
@@ -207,7 +206,6 @@
     for (const uri of uris) {
       addEntireFileToContext(uri, false);
     }
->>>>>>> fe80d44b
   },
 };
 

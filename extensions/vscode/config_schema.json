{
  "title": "config.json",
  "$ref": "#/definitions/SerializedContinueConfig",
  "definitions": {
    "BaseCompletionOptions": {
      "title": "BaseCompletionOptions",
      "type": "object",
      "properties": {
        "stream": {
          "title": "Stream",
          "description": "Whether to stream the LLM response. Currently only respected by the 'anthropic' provider. Otherwise will always stream.",
          "type": "boolean",
          "default": true
        },
        "temperature": {
          "title": "Temperature",
          "description": "The temperature of the completion.",
          "type": "number"
        },
        "topP": {
          "title": "Top P",
          "description": "The topP of the completion.",
          "type": "number"
        },
        "topK": {
          "title": "Top K",
          "description": "The topK of the completion.",
          "type": "integer"
        },
        "presencePenalty": {
          "title": "Presence Penalty",
          "description": "The presence penalty Aof the completion.",
          "type": "number"
        },
        "frequencePenalty": {
          "title": "Frequency Penalty",
          "description": "The frequency penalty of the completion.",
          "type": "number"
        },
        "mirostat": {
          "title": "Mirostat",
          "description": "Enable Mirostat sampling, controlling perplexity during text generation (default: 0, 0 = disabled, 1 = Mirostat, 2 = Mirostat 2.0). Only available for Ollama, LM Studio, and llama.cpp providers",
          "type": "number"
        },
        "stop": {
          "title": "Stop",
          "description": "The stop tokens of the completion.",
          "type": "array",
          "items": {
            "type": "string"
          }
        },
        "maxTokens": {
          "title": "Max Tokens",
          "description": "The maximum number of tokens to generate.",
          "default": 600,
          "type": "integer"
        },
        "numThreads": {
          "title": "Number of threads",
          "description": "The number of threads used in the generation process. Only available for Ollama (this is the num_thread parameter)",
          "type": "integer"
        },
        "keepAlive": {
          "title": "Ollama keep_alive",
          "description": "The number of seconds after no requests are made to unload the model from memory. Defaults to 60*30 = 30min",
          "type": "integer"
        }
      }
    },
    "ClientCertificateOptions": {
      "title": "ClientCertificateOptions",
      "type": "object",
      "properties": {
        "cert": {
          "title": "Cert Path",
          "description": "Path to the client certificate file",
          "type": "string"
        },
        "key": {
          "title": "Key Path",
          "description": "Path to the client certificate key file",
          "type": "string"
        },
        "passphrase": {
          "title": "Passphrase",
          "description": "Passphrase for the client certificate key file",
          "type": "string"
        }
      },
      "required": ["cert", "key"]
    },
    "RequestOptions": {
      "title": "RequestOptions",
      "type": "object",
      "properties": {
        "timeout": {
          "title": "Timeout",
          "description": "Set the timeout for each request to the LLM. If you are running a local LLM that takes a while to respond, you might want to set this to avoid timeouts.",
          "default": 7200,
          "type": "integer"
        },
        "verifySsl": {
          "title": "Verify Ssl",
          "description": "Whether to verify SSL certificates for requests.",
          "type": "boolean"
        },
        "caBundlePath": {
          "title": "Ca Bundle Path",
          "description": "Path to a custom CA bundle to use when making the HTTP request",
          "anyOf": [
            {
              "type": "string"
            },
            {
              "type": "array",
              "items": {
                "type": "string"
              }
            }
          ]
        },
        "proxy": {
          "title": "Proxy",
          "description": "Proxy URL to use when making the HTTP request",
          "type": "string"
        },
        "headers": {
          "title": "Headers",
          "description": "Headers to use when making the HTTP request",
          "type": "object",
          "additionalProperties": {
            "type": "string"
          }
        },
        "extraBodyProperties": {
          "title": "Extra Body Properties",
          "description": "This object will be merged with the body when making the HTTP requests",
          "type": "object"
        },
        "noProxy": {
          "title": "No Proxy",
          "description": "A list of hostnames for which Continue should not use the proxy specified in requestOptions.proxy",
          "type": "array",
          "items": {
            "type": "string"
          }
        },
        "clientCertificate": {
          "title": "Client Certificate",
          "description": "Client certificate to use when making the HTTP request",
          "$ref": "#/definitions/ClientCertificateOptions"
        }
      }
    },
    "ModelDescription": {
      "title": "ModelDescription",
      "type": "object",
      "properties": {
        "title": {
          "title": "Title",
          "description": "The title you wish to give your model.",
          "type": "string"
        },
        "provider": {
          "title": "Provider",
          "description": "The provider of the model. This is used to determine the type of model, and how to interact with it.",
          "enum": [
            "openai",
            "free-trial",
            "anthropic",
            "cohere",
            "bedrock",
            "bedrockimport",
            "sagemaker",
            "together",
            "ollama",
            "huggingface-tgi",
            "huggingface-inference-api",
            "llama.cpp",
            "replicate",
            "gemini",
            "lmstudio",
            "llamafile",
            "mistral",
            "deepinfra",
            "groq",
            "fireworks",
            "cloudflare",
            "deepseek",
            "azure",
            "msty",
            "watsonx",
            "openrouter",
            "sambanova",
            "nvidia",
            "vllm"
          ],
          "markdownEnumDescriptions": [
            "### OpenAI\nUse gpt-4, gpt-3.5-turbo, or any other OpenAI model. See [here](https://openai.com/product#made-for-developers) to obtain an API key.\n\n> [Reference](https://docs.continue.dev/reference/Model%20Providers/openai)",
            "### Free Trial\nNew users can try out Continue for free using a proxy server that securely makes calls to OpenAI using our API key. If you are ready to use your own API key or have used all 250 free uses, you can enter your API key in config.json where it says `apiKey=\"\"` or select another model provider.\n> [Reference](https://docs.continue.dev/reference/Model%20Providers/freetrial)",
            "### Anthropic\nTo get started with Anthropic models, you first need to sign up for the open beta [here](https://claude.ai/login) to obtain an API key.\n> [Reference](https://docs.continue.dev/reference/Model%20Providers/anthropicllm)",
            "### Cohere\nTo use Cohere, visit the [Cohere dashboard](https://dashboard.cohere.com/api-keys) to create an API key.\n\n> [Reference](https://docs.continue.dev/reference/Model%20Providers/cohere)",
            "### Bedrock\nTo get started with Bedrock you need to sign up on AWS [here](https://aws.amazon.com/bedrock)",
            "### Bedrock Imported Models\nTo get started with Bedrock you need to sign up on AWS [here](https://aws.amazon.com/bedrock)",
            "### Sagemaker\nSagemaker is AWS' machine learning platform.",
            "### Together\nTogether is a hosted service that provides extremely fast streaming of open-source language models. To get started with Together:\n1. Obtain an API key from [here](https://together.ai)\n2. Paste below\n3. Select a model preset\n> [Reference](https://docs.continue.dev/reference/Model%20Providers/togetherllm)",
            "### Ollama\nTo get started with Ollama, follow these steps:\n1. Download from [ollama.ai](https://ollama.ai/) and open the application\n2. Open a terminal and run `ollama run <MODEL_NAME>`. Example model names are `codellama:7b-instruct` or `llama2:7b-text`. You can find the full list [here](https://ollama.ai/library).\n3. Make sure that the model name used in step 2 is the same as the one in config.json (e.g. `model=\"codellama:7b-instruct\"`)\n4. Once the model has finished downloading, you can start asking questions through Continue.\n> [Reference](https://docs.continue.dev/reference/Model%20Providers/ollama)",
            "### Huggingface TGI\n\n> [Reference](https://docs.continue.dev/reference/Model%20Providers/huggingfacetgi)",
            "### Huggingface Inference API\n\n> [Reference](https://docs.continue.dev/reference/Model%20Providers/huggingfaceinferenceapi)",
            "### Llama.cpp\nllama.cpp comes with a [built-in server](https://github.com/ggerganov/llama.cpp/tree/master/examples/server#llamacppexampleserver) that can be run from source. To do this:\n\n1. Clone the repository with `git clone https://github.com/ggerganov/llama.cpp`.\n2. `cd llama.cpp`\n3. Run `make` to build the server.\n4. Download the model you'd like to use and place it in the `llama.cpp/models` directory (the best place to find models is [The Bloke on HuggingFace](https://huggingface.co/TheBloke))\n5. Run the llama.cpp server with the command below (replacing with the model you downloaded):\n\n```shell\n.\\server.exe -c 4096 --host 0.0.0.0 -t 16 --mlock -m models/codellama-7b-instruct.Q8_0.gguf\n```\n\nAfter it's up and running, you can start using Continue.\n> [Reference](https://docs.continue.dev/reference/Model%20Providers/llamacpp)",
            "### Replicate\nReplicate is a hosted service that makes it easy to run ML models. To get started with Replicate:\n1. Obtain an API key from [here](https://replicate.com)\n2. Paste below\n3. Select a model preset\n> [Reference](https://docs.continue.dev/reference/Model%20Providers/replicatellm)",
            "### Gemini API\nTo get started with Google Makersuite, obtain your API key from [here](https://makersuite.google.com) and paste it below.\n> [Reference](https://docs.continue.dev/reference/Model%20Providers/geminiapi)",
            "### LMStudio\nLMStudio provides a professional and well-designed GUI for exploring, configuring, and serving LLMs. It is available on both Mac and Windows. To get started:\n1. Download from [lmstudio.ai](https://lmstudio.ai/) and open the application\n2. Search for and download the desired model from the home screen of LMStudio.\n3. In the left-bar, click the '<->' icon to open the Local Inference Server and press 'Start Server'.\n4. Once your model is loaded and the server has started, you can begin using Continue.\n> [Reference](https://docs.continue.dev/reference/Model%20Providers/lmstudio)",
            "### Llamafile\nTo get started with llamafiles, find and download a binary on their [GitHub repo](https://github.com/Mozilla-Ocho/llamafile#binary-instructions). Then run it with the following command:\n\n```shell\nchmod +x ./llamafile\n./llamafile\n```\n> [Reference](https://docs.continue.dev/reference/Model%20Providers/llamafile)",
            "### Mistral API\n\nTo get access to the Mistral API, obtain your API key from the [Mistral platform](https://docs.mistral.ai/)",
            "### DeepInfra\n\n> [Reference](https://docs.continue.dev/reference/Model%20Providers/deepinfra)",
            "### Groq\nGroq provides extremely fast inference of open-source language models. To get started, obtain an API key from [their console](https://console.groq.com/keys).",
            "### Fireworks\nFireworks is a fast inference engine for open-source language models. To get started, obtain an API key from [their console](https://fireworks.ai/api-keys).",
            "### Cloudflare Workers AI\n\n[Reference](https://developers.cloudflare.com/workers-ai/)",
            "### Deepseek\n Deepseek's API provides the best pricing for their state-of-the-art Deepseek Coder models. To get started, obtain an API key from [their console](https://platform.deepseek.com/api_keys)",
            "### Azure OpenAI\n Azure OpenAI lets you securely run OpenAI's models on Azure. To get started, follow the steps [here](https://docs.continue.dev/reference/Model%20Providers/azure)",
            "### Msty\nMsty is the simplest way to get started with online or local LLMs on all desktop platforms - Windows, Mac, and Linux. No fussing around, one-click and you are up and running. To get started, follow these steps:\n1. Download from [Msty.app](https://msty.app/), open the application, and click 'Setup Local AI'.\n2. Go to the Local AI Module page and download a model of your choice.\n3. Once the model has finished downloading, you can start asking questions through Continue.\n> [Reference](https://continue.dev/docs/reference/Model%20Providers/Msty)",
            "### IBM watsonx\nwatsonx, developed by IBM, offers a variety of pre-trained AI foundation models that can be used for natural language processing (NLP), computer vision, and speech recognition tasks.",
            "### OpenRouter\nOpenRouter offers a single API to access almost any language model. To get started, obtain an API key from [their console](https://openrouter.ai/settings/keys).",
            "### NVIDIA NIMs\nNVIDIA offers a single API to access almost any language model. To find out more, visit the [LLM APIs Documentation](https://docs.api.nvidia.com/nim/reference/llm-apis).\nFor information specific to getting a key, please check out the [docs here](https://docs.nvidia.com/nim/large-language-models/latest/getting-started.html#option-1-from-api-catalog)",
            "### vLLM\nvLLM is a highly performant way of hosting LLMs for a team. To get started, follow their [quickstart](https://docs.vllm.ai/en/latest/getting_started/quickstart.html) to set up your server."
          ],
          "type": "string"
        },
        "model": {
          "title": "Model",
          "description": "The name of the model. Used to autodetect prompt template.",
          "type": "string"
        },
        "apiKey": {
          "title": "Api Key",
          "description": "OpenAI, Anthropic, Cohere, Together, or other API key",
          "type": "string"
        },
        "apiBase": {
          "title": "Api Base",
          "description": "The base URL of the LLM API.",
          "type": "string"
        },
        "region": {
          "title": "Region",
          "description": "The region where the model is hosted",
          "type": "string"
        },
        "profile": {
          "title": "Profile",
          "description": "The AWS security profile to use",
          "type": "string"
        },
        "modelArn": {
          "title": "Profile",
          "description": "The AWS arn for the imported model",
          "type": "string"
        },
        "contextLength": {
          "title": "Context Length",
          "description": "The maximum context length of the LLM in tokens, as counted by countTokens.",
          "default": 2048,
          "type": "integer"
        },
        "maxStopWords": {
          "title": "Max Stop Words",
          "description": "The maximum number of stop words that the API will accept. You can set this if you are receiving an error about the number of stop words, but otherwise should leave it undefined.",
          "type": "integer"
        },
        "template": {
          "title": "Template",
          "description": "The chat template used to format messages. This is auto-detected for most models, but can be overridden here. Choose none if you are using vLLM or another server that automatically handles prompting.",
          "enum": [
            "llama2",
            "alpaca",
            "zephyr",
            "phi2",
            "phind",
            "anthropic",
            "chatml",
            "none",
            "deepseek",
            "openchat",
            "xwin-coder",
            "neural-chat",
            "codellama-70b",
            "llava",
            "gemma",
            "llama3"
          ],
          "type": "string"
        },
        "promptTemplates": {
          "title": "Prompt Templates",
          "markdownDescription": "A mapping of prompt template name ('edit' is currently the only one used in Continue) to a string giving the prompt template. See [here](https://docs.continue.dev/model-setup/configuration#customizing-the-edit-prompt) for an example.",
          "type": "object",
          "additionalProperties": {
            "type": "string"
          }
        },
        "completionOptions": {
          "title": "Completion Options",
          "description": "Options for the completion endpoint. Read more about the completion options in the documentation.",
          "default": {
            "temperature": null,
            "topP": null,
            "topK": null,
            "presencePenalty": null,
            "frequencyPenalty": null,
            "stop": null,
            "maxTokens": 600
          },
          "allOf": [
            {
              "$ref": "#/definitions/BaseCompletionOptions"
            }
          ]
        },
        "systemMessage": {
          "title": "System Message",
          "description": "A system message that will always be followed by the LLM",
          "type": "string"
        },
        "requestOptions": {
          "title": "Request Options",
          "description": "Options for the HTTP request to the LLM.",
          "default": {
            "timeout": 7200,
            "verifySsl": null,
            "caBundlePath": null,
            "proxy": null,
            "headers": null,
            "extraBodyProperties": null
          },
          "allOf": [
            {
              "$ref": "#/definitions/RequestOptions"
            }
          ]
        },
        "apiType": {
          "title": "Api Type",
          "markdownDescription": "OpenAI API type, either `openai` or `azure`",
          "enum": ["openai", "azure"]
        },
        "apiVersion": {
          "title": "Api Version",
          "description": "Azure OpenAI API version (e.g. 2023-07-01-preview)",
          "type": "string"
        },
        "engine": {
          "title": "Engine",
          "description": "Azure OpenAI engine",
          "type": "string"
        },
        "capabilities": {
          "type": "object",
          "description": "We will attempt to automatically detect the capabilities of the model based on its title and provider, but this may not always be accurate. You can override the model's capabilities here.",
          "properties": {
            "uploadImage": {
              "type": "boolean",
              "description": "Indicates whether the model can upload images."
            }
          }
        }
      },
      "required": ["title", "provider", "model"],
      "allOf": [
        {
          "if": {
            "properties": {
              "provider": {
                "type": "str"
              }
            },
            "not": {
              "required": ["provider"]
            }
          },
          "then": {
            "properties": {
              "model": {
                "description": "Choose a provider first, then model options will be shown here."
              }
            }
          }
        },
        {
          "if": {
            "properties": {
              "provider": {
                "enum": [
                  "openai",
                  "anthropic",
                  "cohere",
                  "gemini",
                  "huggingface-inference-api",
                  "replicate",
                  "together",
                  "cloudflare",
                  "sambanova"
                ]
              }
            },
            "required": ["provider"]
          },
          "then": {
            "required": ["apiKey"]
          }
        },
        {
          "if": {
            "properties": {
              "provider": {
                "enum": ["bedrockimport"]
              }
            },
            "required": ["provider"]
          },
          "then": {
            "required": ["modelArn"]
          }
        },
        {
          "if": {
            "properties": {
              "provider": {
                "enum": ["huggingface-tgi", "huggingface-inference-api"]
              }
            }
          },
          "then": {
            "required": ["apiBase"]
          },
          "required": ["provider"]
        },
        {
          "if": {
            "properties": {
              "provider": {
                "enum": ["openai"]
              }
            },
            "required": ["provider"]
          },
          "then": {
            "properties": {
              "engine": {
                "type": "string"
              },
              "apiType": {
                "type": "string"
              },
              "apiVersion": {
                "type": "string"
              }
            }
          }
        },
        {
          "if": {
            "properties": {
              "provider": {
                "enum": ["cloudflare"]
              }
            },
            "required": ["provider"]
          },
          "then": {
            "properties": {
              "accountId": {
                "type": "string"
              },
              "aiGatewaySlug": {
                "type": "string"
              },
              "model": {
                "anyOf": [
                  {
                    "enum": [
                      "@cf/meta/llama-3-8b-instruct",
                      "@hf/thebloke/deepseek-coder-6.7b-instruct-awq",
                      "@cf/deepseek-ai/deepseek-math-7b-instruct",
                      "@cf/thebloke/discolm-german-7b-v1-awq",
                      "@cf/tiiuae/falcon-7b-instruct",
                      "@cf/google/gemma-2b-it-lora",
                      "@hf/google/gemma-7b-it",
                      "@cf/google/gemma-7b-it-lora",
                      "@hf/nousresearch/hermes-2-pro-mistral-7b",
                      "@cf/meta/llama-2-7b-chat-fp16",
                      "@cf/meta/llama-2-7b-chat-int8",
                      "@cf/meta-llama/llama-2-7b-chat-hf-lora",
                      "@hf/thebloke/llama-2-13b-chat-awq",
                      "@hf/thebloke/llamaguard-7b-awq",
                      "@cf/mistral/mistral-7b-instruct-v0.1",
                      "@hf/mistral/mistral-7b-instruct-v0.2",
                      "@cf/mistral/mistral-7b-instruct-v0.2-lora",
                      "@hf/thebloke/neural-chat-7b-v3-1-awq",
                      "@cf/openchat/openchat-3.5-0106",
                      "@hf/thebloke/openhermes-2.5-mistral-7b-awq",
                      "@cf/microsoft/phi-2",
                      "@cf/qwen/qwen1.5-0.5b-chat",
                      "@cf/qwen/qwen1.5-1.8b-chat",
                      "@cf/qwen/qwen1.5-7b-chat-awq",
                      "@cf/qwen/qwen1.5-14b-chat-awq",
                      "@cf/defog/sqlcoder-7b-2",
                      "@hf/nexusflow/starling-lm-7b-beta",
                      "@cf/tinyllama/tinyllama-1.1b-chat-v1.0",
                      "@hf/thebloke/zephyr-7b-beta-awq",
                      "@hf/thebloke/deepseek-coder-6.7b-base-awq"
                    ]
                  },
                  {
                    "type": "string"
                  }
                ]
              }
            }
          }
        },
        {
          "if": {
            "properties": {
              "provider": {
                "enum": ["openai"]
              }
            },
            "required": ["provider"]
          },
          "then": {
            "properties": {
              "model": {
                "anyOf": [
                  {
                    "enum": [
                      "gpt-3.5-turbo",
                      "gpt-3.5-turbo-16k",
                      "gpt-4o",
                      "gpt-4o-mini",
                      "gpt-4",
                      "gpt-3.5-turbo-0613",
                      "gpt-4-32k",
                      "gpt-4-0125-preview",
                      "gpt-4-turbo",
                      "AUTODETECT"
                    ]
                  },
                  {
                    "type": "string"
                  }
                ]
              }
            }
          }
        },
        {
          "if": {
            "properties": {
              "provider": {
                "enum": ["replicate"]
              }
            },
            "required": ["provider"]
          },
          "then": {
            "properties": {
              "model": {
                "anyOf": [
                  {
                    "enum": [
                      "llama3.1-8b",
                      "llama3.1-70b",
                      "llama3.1-405b",
                      "llama3-8b",
                      "llama3-70b",
                      "codellama-7b",
                      "codellama-13b",
                      "codellama-34b",
                      "llama2-7b",
                      "llama2-13b"
                    ]
                  },
                  {
                    "type": "string"
                  }
                ]
              },
              "markdownDescription": "Select a pre-defined option, or find an exact model ID from Replicate [here](https://replicate.com/collections/streaming-language-models)."
            }
          }
        },
        {
          "if": {
            "properties": {
              "provider": {
                "enum": ["free-trial"]
              }
            },
            "required": ["provider"]
          },
          "then": {
            "properties": {
              "model": {
                "enum": [
                  "gpt-4o",
                  "codestral-latest",
                  "llama3.1-70b",
                  "llama3.1-405b",
                  "gpt-3.5-turbo",
                  "gemini-pro",
                  "claude-3-5-sonnet-20240620",
                  "claude-3-haiku-20240307",
                  "AUTODETECT"
                ]
              }
            }
          }
        },
        {
          "if": {
            "properties": {
              "provider": {
                "enum": ["openai"]
              },
              "apiType": {
                "not": {
                  "const": "azure"
                }
              }
            },
            "required": ["provider"]
          },
          "then": {
            "properties": {
              "model": {
                "anyOf": [
                  {
                    "enum": [
                      "gpt-3.5-turbo",
                      "gpt-3.5-turbo-16k",
                      "gpt-4o",
                      "gpt-4o-mini",
                      "gpt-4",
                      "gpt-3.5-turbo-0613",
                      "gpt-4-32k",
                      "gpt-4-turbo",
                      "gpt-4-vision-preview",
                      "mistral-7b",
                      "mistral-8x7b",
                      "llama2-7b",
                      "llama2-13b",
                      "codellama-7b",
                      "codellama-13b",
                      "codellama-34b",
                      "codellama-70b",
                      "llama3-8b",
                      "llama3-70b",
                      "llama3.1-8b",
                      "llama3.1-70b",
                      "llama3.1-405b",
                      "phind-codellama-34b",
                      "wizardcoder-7b",
                      "wizardcoder-13b",
                      "wizardcoder-34b",
                      "zephyr-7b",
                      "codeup-13b",
                      "deepseek-7b",
                      "deepseek-33b",
                      "neural-chat-7b",
                      "deepseek-1b",
                      "stable-code-3b",
                      "starcoder-1b",
                      "starcoder-3b",
                      "starcoder2-3b",
                      "mistral-tiny",
                      "mistral-small",
                      "mistral-medium",
                      "AUTODETECT"
                    ]
                  },
                  {
                    "type": "string"
                  }
                ]
              }
            }
          }
        },
        {
          "if": {
            "properties": {
              "provider": {
                "enum": ["anthropic"]
              }
            },
            "required": ["provider"]
          },
          "then": {
            "properties": {
              "cacheBehavior": {
                "title": "Caching Behavior",
                "description": "Options for the prompt caching",
                "properties": {
                  "cacheSystemMessage": {
                    "type": "boolean"
                  },
                  "cacheConversation": {
                    "type": "boolean"
                  }
                }
              },
              "model": {
                "anyOf": [
                  {
                    "enum": [
                      "claude-2",
                      "claude-instant-1",
                      "claude-3-5-sonnet-20240620",
                      "claude-3-opus-20240229",
                      "claude-3-sonnet-20240229",
                      "claude-3-haiku-20240307",
                      "claude-2.1"
                    ]
                  },
                  {
                    "type": "string"
                  }
                ]
              }
            }
          }
        },
        {
          "if": {
            "properties": {
              "provider": {
                "enum": ["cohere"]
              }
            },
            "required": ["provider"]
          },
          "then": {
            "properties": {
              "model": {
                "enum": ["command-r", "command-r-plus"]
              }
            }
          }
        },
        {
          "if": {
            "properties": {
              "provider": {
                "enum": ["bedrock"]
              }
            },
            "required": ["provider"]
          },
          "then": {
            "properties": {
              "model": {
                "anyOf": [
                  {
                    "enum": [
                      "claude-3-sonnet-20240229",
                      "claude-3-haiku-20240307",
                      "claude-2"
                    ]
                  },
                  {
                    "type": "string"
                  }
                ]
              }
            }
          }
        },
        {
          "if": {
            "properties": {
              "provider": {
                "enum": ["sagemaker"]
              }
            },
            "required": ["provider"]
          },
          "then": {
            "properties": {
              "model": {
                "markdownDescription": "SageMaker endpoint name"
              }
            }
          }
        },
        {
          "if": {
            "properties": {
              "provider": {
                "enum": ["gemini"]
              }
            },
            "required": ["provider"]
          },
          "then": {
            "properties": {
              "cacheBehavior": {
                "title": "Caching Behavior",
                "description": "Options for the prompt caching",
                "properties": {
                  "cacheSystemMessage": {
                    "type": "boolean"
                  }
                }
              },
              "model": {
                "enum": [
                  "chat-bison-001",
                  "gemini-pro",
                  "gemini-1.5-pro-latest",
                  "gemini-1.5-pro",
                  "gemini-1.5-flash-latest",
                  "gemini-1.5-flash"
                ]
              }
            }
          }
        },
        {
          "if": {
            "properties": {
              "provider": {
                "enum": ["together"]
              }
            },
            "required": ["provider"]
          },
          "then": {
            "properties": {
              "model": {
                "anyOf": [
                  {
                    "enum": [
                      "mistral-7b",
                      "mistral-8x7b",
                      "llama2-7b",
                      "llama2-13b",
                      "llama3-8b",
                      "llama3-70b",
                      "llama3.1-8b",
                      "llama3.1-70b",
                      "llama3.1-405b",
                      "codellama-7b",
                      "codellama-13b",
                      "codellama-34b",
                      "codellama-70b",
                      "phind-codellama-34b"
                    ]
                  },
                  {
                    "type": "string"
                  }
                ],
                "markdownDescription": "Select a pre-defined option, or find an exact model string from Together AI [here](https://docs.together.ai/docs/inference-models)."
              }
            }
          }
        },
        {
          "if": {
            "properties": {
              "provider": {
                "enum": ["deepinfra"]
              }
            },
            "required": ["provider"]
          },
          "then": {
            "properties": {
              "model": {
                "markdownDescription": "Find the model name you want to use from DeepInfra [here](https://deepinfra.com/models?type=text-generation)."
              }
            }
          }
        },
        {
          "if": {
            "properties": {
              "provider": {
                "enum": [
                  "huggingface-tgi",
                  "huggingface-inference-api",
                  "llama.cpp",
                  "text-gen-webui",
                  "llamafile"
                ]
              }
            },
            "required": ["provider"]
          },
          "then": {
            "properties": {
              "model": {
                "anyOf": [
                  {
                    "enum": [
                      "mistral-7b",
                      "mistral-8x7b",
                      "llama2-7b",
                      "llama2-13b",
                      "codellama-7b",
                      "codellama-13b",
                      "codellama-34b",
                      "codellama-70b",
                      "llama3-8b",
                      "llama3-70b",
                      "llama3.1-8b",
                      "llama3.1-70b",
                      "llama3.1-405b",
                      "phind-codellama-34b",
                      "wizardcoder-7b",
                      "wizardcoder-13b",
                      "wizardcoder-34b",
                      "zephyr-7b",
                      "codeup-13b",
                      "deepseek-7b",
                      "deepseek-33b",
                      "neural-chat-7b",
                      "deepseek-1b",
                      "stable-code-3b",
                      "starcoder-1b",
                      "starcoder-3b",
                      "starcoder2-3b"
                    ]
                  },
                  {
                    "type": "string"
                  }
                ]
              }
            }
          }
        },
        {
          "if": {
            "properties": {
              "provider": {
                "enum": ["ollama"]
              }
            },
            "required": ["provider"]
          },
          "then": {
            "properties": {
              "model": {
                "anyOf": [
                  {
                    "enum": [
                      "mistral-7b",
                      "llama2-7b",
                      "llama2-13b",
                      "codellama-7b",
                      "codellama-13b",
                      "codellama-34b",
                      "codellama-70b",
                      "llama3-8b",
                      "llama3-70b",
                      "llama3.1-8b",
                      "llama3.1-70b",
                      "llama3.1-405b",
                      "phi-2",
                      "phind-codellama-34b",
                      "wizardcoder-7b",
                      "wizardcoder-13b",
                      "wizardcoder-34b",
                      "zephyr-7b",
                      "codeup-13b",
                      "deepseek-7b",
                      "deepseek-33b",
                      "neural-chat-7b",
                      "deepseek-1b",
                      "stable-code-3b",
                      "starcoder-1b",
                      "starcoder-3b",
                      "starcoder2-3b",
                      "AUTODETECT"
                    ]
                  },
                  {
                    "type": "string"
                  }
                ],
                "markdownDescription": "Select a pre-defined option, or find the exact model tag for an Ollama model [here](https://ollama.ai/library)."
              }
            }
          }
        },
        {
          "if": {
            "properties": {
              "provider": {
                "enum": ["mistral"]
              }
            },
            "required": ["provider"]
          },
          "then": {
            "properties": {
              "model": {
                "enum": [
                  "codestral-latest",
                  "codestral-mamba-latest",
                  "open-mistral-7b",
                  "open-mixtral-8x7b",
                  "open-mixtral-8x22b",
                  "mistral-small-latest",
                  "mistral-large-latest"
                ]
              }
            }
          }
        },
        {
          "if": {
            "properties": {
              "provider": {
                "enum": ["deepseek"]
              }
            },
            "required": ["provider"]
          },
          "then": {
            "properties": {
              "cacheBehavior": {
                "title": "Caching Behavior",
                "description": "Options for the prompt caching",
                "properties": {
                  "cacheSystemMessage": {
                    "type": "boolean"
                  },
                  "cacheConversation": {
                    "type": "boolean"
                  }
                }
              },
              "model": {
                "enum": ["deepseek-chat", "deepseek-coder"]
              }
            }
          }
        },
        {
          "if": {
            "properties": {
              "provider": {
                "enum": ["groq"]
              }
            },
            "required": ["provider"]
          },
          "then": {
            "properties": {
              "model": {
                "enum": [
                  "llama2-70b",
                  "mistral-8x7b",
                  "gemma",
                  "gemma2",
                  "llama3-8b",
                  "llama3-70b",
                  "llama3.1-8b",
                  "llama3.1-70b",
                  "llama3.1-405b",
                  "AUTODETECT"
                ]
              }
            }
          }
        },
        {
          "if": {
            "properties": {
              "provider": {
                "enum": ["fireworks"]
              }
            },
            "required": ["provider"]
          },
          "then": {
            "properties": {
              "model": {
                "enum": ["starcoder-7b"]
              }
            }
          }
        },
        {
          "if": {
            "properties": {
              "apiType": {
                "const": "azure"
              }
            },
            "required": ["apiType"]
          },
          "then": {
            "required": ["engine", "apiVersion", "apiBase"]
          }
        },
        {
          "if": {
            "properties": {
              "provider": {
                "enum": ["openai"]
              }
            },
            "required": ["provider"]
          },
          "then": {
            "properties": {
              "useLegacyCompletionsEndpoint": {
                "type": "boolean"
              }
            }
          }
        },
        {
          "if": {
            "properties": {
              "provider": {
                "const": "llamafile"
              }
            },
            "required": ["provider"]
          },
          "then": {
            "properties": {
              "llamafileCommand": {
                "type": "string"
              }
            }
          }
        },
        {
          "if": {
            "properties": {
              "provider": {
                "enum": ["text-gen-webui"]
              }
            },
            "required": ["provider"]
          },
          "then": {
            "properties": {
              "streamingUrl": {
                "type": "string"
              }
            }
          }
        },
        {
          "if": {
            "properties": {
              "provider": {
                "enum": ["flowise"]
              }
            },
            "required": ["provider"]
          },
          "then": {
            "properties": {
              "timeout": {
                "title": "Timeout",
                "description": "Set the timeout for each request to Flowise. If you are running a local version of Flowise it might takes a while to respond, you might want to set this to avoid timeouts.",
                "default": 5000,
                "type": "integer"
              },
              "additionalHeaders": {
                "description": "A list of additional headers",
                "type": "array",
                "items": {
                  "type": "object",
                  "properties": {
                    "key": {
                      "title": "Key",
                      "description": "Header key",
                      "type": "string"
                    },
                    "value": {
                      "title": "Value",
                      "description": "Header value",
                      "type": "string"
                    }
                  },
                  "required": ["key", "value"]
                }
              },
              "additionalFlowiseConfiguration": {
                "description": "A list of additional properties to be sent along `overrideConfig`",
                "type": "array",
                "items": {
                  "type": "object",
                  "properties": {
                    "key": {
                      "title": "Key",
                      "description": "Configuration Property key",
                      "type": "string"
                    },
                    "value": {
                      "title": "Value",
                      "description": "Configuration Property value"
                    }
                  },
                  "required": ["key", "value"]
                }
              },
              "model": {
                "anyOf": [
                  {
                    "enum": [
                      "gpt-3.5-turbo",
                      "gpt-3.5-turbo-16k",
                      "gpt-4o",
                      "gpt-4o-mini",
                      "gpt-4",
                      "gpt-3.5-turbo-0613",
                      "gpt-4-32k",
                      "gpt-4-turbo",
                      "gpt-4-vision-preview",
                      "mistral-7b",
                      "mistral-8x7b",
                      "llama2-7b",
                      "llama2-13b",
                      "codellama-7b",
                      "codellama-13b",
                      "codellama-34b",
                      "codellama-70b",
                      "llama3-8b",
                      "llama3-70b",
                      "llama3.1-8b",
                      "llama3.1-70b",
                      "llama3.1-405b",
                      "phind-codellama-34b",
                      "wizardcoder-7b",
                      "wizardcoder-13b",
                      "wizardcoder-34b",
                      "zephyr-7b",
                      "codeup-13b",
                      "deepseek-7b",
                      "deepseek-33b",
                      "claude-2",
                      "claude-instant-1",
                      "claude-3-5-sonnet-20240620",
                      "claude-3-opus-20240229",
                      "claude-3-sonnet-20240229",
                      "claude-3-haiku-20240307",
                      "claude-2.1",
                      "command-r",
                      "command-r-plus",
                      "chat-bison-001",
                      "gemini-pro",
                      "gemini-1.5-pro-latest",
                      "gemini-1.5-pro",
                      "gemini-1.5-flash-latest",
                      "gemini-1.5-flash",
                      "mistral-tiny",
                      "mistral-small",
                      "mistral-medium",
                      "deepseek-1b",
                      "stable-code-3b",
                      "starcoder-1b",
                      "starcoder-3b",
                      "starcoder2-3b"
                    ]
                  },
                  {
                    "type": "string"
                  }
                ]
              }
            }
          }
        },
        {
          "if": {
            "properties": {
              "provider": {
                "enum": ["watsonx"]
              }
            },
            "required": ["provider"]
          },
          "then": {
            "properties": {
              "watsonxUrl": {
                "type": "string"
              },
              "watsonxApiKey": {
                "type": "string"
              },
              "watsonxApiVersion": {
                "type": "string"
              },
              "watsonxProjectId": {
                "type": "string"
              },
              "watsonxStopToken": {
                "type": "string"
              },
              "watsonxFullUrl": {
                "type": "string"
              },
              "model": {
                "enum": [
                  "ibm/granite-13b-chat-v2",
                  "ibm/granite-20b-code-instruct",
                  "mistralai/mistral-large",
                  "meta-llama/llama-3-8b-instruct",
                  "meta-llama/llama-3-70b-instruct"
                ]
              }
            },
            "required": ["watsonxUrl", "watsonxProjectId"]
          }
        },
        {
          "if": {
            "properties": {
              "provider": {
                "enum": ["sambanova"]
              }
            },
            "required": ["provider"]
          },
          "then": {
            "properties": {
              "model": {
                "anyOf": [
                  {
                    "enum": ["llama3.1-8b", "llama3.1-70b", "llama3.1-405b"]
                  },
                  {
                    "type": "string"
                  }
                ],
                "markdownDescription": "Select a pre-defined option."
              }
            }
          }
        }
      ]
    },
    "ModelRoles": {
      "title": "ModelRoles",
      "type": "object",
      "properties": {
        "default": {
          "title": "Default",
          "description": "The default model. If other model roles are not set, they will fall back to default.",
          "type": "string"
        },
        "chat": {
          "title": "Chat",
          "description": "The model to use for chat. If not set, will fall back to default.",
          "type": "string"
        },
        "edit": {
          "title": "Edit",
          "description": "The model to use for editing. If not set, will fall back to default.",
          "type": "string"
        },
        "summarize": {
          "title": "Summarize",
          "description": "The model to use for summarization. If not set, will fall back to default.",
          "type": "string"
        }
      },
      "required": ["default"]
    },
    "SlashCommand": {
      "title": "SlashCommand",
      "type": "object",
      "properties": {
        "name": {
          "title": "Name",
          "anyOf": [
            {
              "enum": [
                "issue",
                "share",
                "so",
                "cmd",
                "edit",
                "comment",
                "http",
                "commit",
                "review"
              ],
              "type": "string",
              "markdownEnumDescriptions": [
                "Generate a link to a drafted GitHub issue",
                "Export the current chat session to markdown",
                "Reference StackOverflow to answer the question",
                "Generate a terminal command and paste it into the terminal",
                "Edit the highlighted code with given instructions",
                "Add comments to the highlighted code",
                "Write a custom slash command at your own HTTP endpoint. Set 'url' in the params object for the endpoint you have setup.",
                "Generate a commit message for the current changes",
                "Review code and give feedback"
              ]
            },
            {
              "type": "string"
            }
          ]
        },
        "description": {
          "title": "Description",
          "type": "string"
        },
        "step": {
          "title": "Step",
          "description": "This property is no longer required and has no effect. To use a built-in slash command, instead set the 'name' property to one of the pre-configured options.",
          "type": "string"
        },
        "params": {
          "title": "Params",
          "default": {},
          "type": "object"
        }
      },
      "allOf": [
        {
          "if": {
            "properties": {
              "name": {
                "enum": ["issue"]
              }
            }
          },
          "then": {
            "properties": {
              "params": {
                "properties": {
                  "repositoryUrl": {
                    "type": "string",
                    "description": "Enter the URL of the GitHub repository for which you want to generate the issue."
                  }
                },
                "required": ["repositoryUrl"]
              }
            },
            "required": ["params"]
          }
        },
        {
          "if": {
            "properties": {
              "name": {
                "enum": ["edit"]
              }
            }
          },
          "then": {
            "properties": {
              "params": {
                "properties": {
                  "recap": {
                    "type": "boolean",
                    "markdownDescription": "If recap is set to `true`, Continue will generate a summary of the changes after making the edit."
                  },
                  "tokenLimit": {
                    "type": "integer",
                    "markdownDescription": "By default, Continue doesn't let you edit extremely large ranges (beyond 1,200 tokens), because the LLM is unlikely to succeed. But if you would like to override this limit with the understanding of possible failure you may do so here."
                  }
                }
              }
            }
          }
        },
        {
          "if": {
            "properties": {
              "name": {
                "enum": ["share"]
              }
            }
          },
          "then": {
            "properties": {
              "params": {
                "properties": {
                  "outputDir": {
                    "type": "string",
                    "markdownDescription": "If outputDir is set to `.` or begins with `./` or `.\\`, file will be saved to the current workspace or a subdirectory thereof, respectively. `~` can similarly be used to specify the user's home directory."
                  }
                }
              }
            }
          }
        }
      ],
      "required": ["name", "description"]
    },
    "CustomCommand": {
      "title": "CustomCommand",
      "type": "object",
      "properties": {
        "name": {
          "title": "Name",
          "type": "string"
        },
        "prompt": {
          "title": "Prompt",
          "type": "string"
        },
        "description": {
          "title": "Description",
          "type": "string"
        }
      },
      "required": ["name", "prompt", "description"]
    },
    "ContextProviderWithParams": {
      "title": "ContextProviderWithParams",
      "type": "object",
      "properties": {
        "name": {
          "title": "Name",
          "anyOf": [
            {
              "enum": [
                "diff",
                "terminal",
                "locals",
                "open",
                "google",
                "search",
                "http",
                "codebase",
                "problems",
                "folder",
                "issue",
                "docs",
                "tree",
                "highlights",
                "outline",
                "postgres",
                "code",
                "currentFile",
                "url",
                "database",
<<<<<<< HEAD
                "os"
=======
                "os",
                "repo-map",
                "greptile"
>>>>>>> c704783d
              ],
              "markdownEnumDescriptions": [
                "Reference the contents of the current changes as given by `git diff`",
                "Reference the contents of the terminal",
                "Reference the contents of the local variables with top n level (defaulting to 3) of call stack for that thread",
                "Reference the contents of all open or pinned files.",
                "Enter a search phrase and include the Google search results as context",
                "Reference the results of a ripgrep search in your codebase",
                "Write a custom context provider at your own HTTP endpoint. Set 'url' in the params object for the endpoint you have setup.",
                "Use embeddings to automatically find relevant files from throughout the codebase",
                "Reference all linting errors and warnings in the currently open file",
                "Include important files from a folder in the prompt, as determined by similarity search",
                "Reference GitHub issues from a repository",
                "Retrieve important pages from a documentation website, as determined by similarity search",
                "Display a file tree of the current workspace",
                "Include important highlighted sections from your code",
                "Include a repo map showing important code objects",
                "References Postgres table schema and sample rows",
                "Reference specific functions and classes from throughout your codebase",
                "Reference the contents of the currently active file",
                "Reference the contents of a page at a URL",
                "Reference table schemas",
<<<<<<< HEAD
                "Operating system and CPU Information"
=======
                "Operating system and CPU Information",
                "Map of files in the repository with important code highlights",
                "Query your greptile index of the current repo"
>>>>>>> c704783d
              ],
              "type": "string"
            },
            {
              "type": "string"
            }
          ]
        },
        "params": {
          "title": "Params",
          "default": {},
          "type": "object"
        }
      },
      "allOf": [
        {
          "if": {
            "properties": {
              "name": {
                "enum": ["google"]
              }
            }
          },
          "then": {
            "properties": {
              "params": {
                "properties": {
                  "serperApiKey": {
                    "type": "string",
                    "description": "Your API key for https://serper.dev in order to get Google search results"
                  }
                },
                "required": ["serperApiKey"]
              }
            },
            "required": ["params"]
          }
        },
        {
          "if": {
            "properties": {
              "name": {
                "enum": ["open"]
              }
            }
          },
          "then": {
            "properties": {
              "params": {
                "properties": {
                  "onlyPinned": {
                    "type": "boolean",
                    "description": "If set to true, only 'pinned' files will be included.",
                    "default": false
                  }
                }
              }
            }
          }
        },
        {
          "if": {
            "properties": {
              "name": {
                "enum": ["issue"]
              }
            }
          },
          "then": {
            "properties": {
              "params": {
                "properties": {
                  "githubToken": {
                    "type": "string",
                    "description": "Your GitHub token to access the GitHub API. Required for private repositories."
                  },
                  "repos": {
                    "type": "array",
                    "description": "A list of repositories to search for issues",
                    "items": {
                      "type": "object",
                      "properties": {
                        "owner": {
                          "type": "string",
                          "description": "The owner of the repository"
                        },
                        "repo": {
                          "type": "string",
                          "description": "The name of the repository"
                        },
                        "type": {
                          "type": "string",
                          "description": "The type of issues to search for",
                          "enum": ["open", "closed", "all"]
                        }
                      },
                      "required": ["owner", "repo"]
                    }
                  }
                },
                "required": ["repos"]
              }
            },
            "required": ["params"]
          }
        },
        {
          "if": {
            "properties": {
              "name": {
                "enum": ["database"]
              }
            }
          },
          "then": {
            "properties": {
              "params": {
                "properties": {
                  "connections": {
                    "type": "array",
                    "description": "A list of database connections",
                    "items": {
                      "type": "object",
                      "properties": {
                        "name": {
                          "type": "string",
                          "description": "A unique name for this database connection"
                        },
                        "connection_type": {
                          "type": "string",
                          "description": "The type of database (e.g., 'postgres', 'mysql')",
                          "enum": ["postgres", "mysql", "sqlite"]
                        },
                        "connection": {
                          "type": "object",
                          "properties": {
                            "user": {
                              "type": "string",
                              "description": "The database user name"
                            },
                            "host": {
                              "type": "string",
                              "description": "The host address of the database server"
                            },
                            "database": {
                              "type": "string",
                              "description": "The name of the database to connect to"
                            },
                            "password": {
                              "type": "string",
                              "description": "The password for the database user"
                            },
                            "port": {
                              "type": "integer",
                              "description": "The port number to connect to at the host"
                            },
                            "filename": {
                              "type": "string",
                              "description": "File location for simple file DB's"
                            }
                          },
                          "required": []
                        }
                      },
                      "required": ["name", "connection_type", "connection"]
                    }
                  }
                },
                "required": ["connections"]
              }
            },
            "required": ["params"]
          }
        },
        {
          "if": {
            "properties": {
              "name": {
                "enum": ["gitlab-mr"]
              }
            }
          },
          "then": {
            "properties": {
              "params": {
                "properties": {
                  "domain": {
                    "type": "string",
                    "description": "Your GitLab domain, will default to gitlab.com"
                  },
                  "token": {
                    "type": "string",
                    "description": "Your private access token."
                  },
                  "filterComments": {
                    "type": "boolean",
                    "description": "If you have code selected, filters out comments that aren't related to the selection."
                  }
                },
                "required": ["token"]
              }
            },
            "required": ["params"]
          }
        },
        {
          "if": {
            "properties": {
              "name": {
                "enum": ["jira"]
              }
            }
          },
          "then": {
            "properties": {
              "params": {
                "properties": {
                  "domain": {
                    "type": "string",
                    "description": "Your Jira domain, for example company.atlassian.net."
                  },
                  "email": {
                    "type": "string",
                    "description": "The email that you log into Jira with"
                  },
                  "token": {
                    "type": "string",
                    "description": "Your atlassian API token from https://id.atlassian.com/manage-profile/security/api-tokens"
                  },
                  "issueQuery": {
                    "type": "string",
                    "description": "Customize the query used to find Jira issues"
                  },
                  "apiVersion": {
                    "type": "integer",
                    "markdownDescription": "This context provider supports both Jira API version 2 and 3. It will use version 3 by default since that's what the cloud version uses, but if you have the datacenter version of Jira, you'll need to set the API Version to 2 using the `apiVersion` property."
                  },
                  "requestOptions": {
                    "title": "Request Options",
                    "description": "Options for the HTTPS request to Jira.",
                    "default": {
                      "timeout": 7200,
                      "verifySsl": null,
                      "caBundlePath": null,
                      "proxy": null,
                      "headers": null,
                      "extraBodyProperties": null
                    },
                    "allOf": [
                      {
                        "$ref": "#/definitions/RequestOptions"
                      }
                    ]
                  }
                },
                "required": ["domain", "token"]
              }
            },
            "required": ["params"]
          }
        },
        {
          "if": {
            "properties": {
              "name": {
                "enum": ["http"]
              }
            }
          },
          "then": {
            "properties": {
              "params": {
                "properties": {
                  "url": {
                    "type": "string",
                    "description": "The HTTP endpoint of your context provider server."
                  }
                },
                "required": ["url"]
              }
            },
            "required": ["params"]
          }
        },
        {
          "if": {
            "properties": {
              "name": {
                "enum": ["codebase", "folder"]
              }
            }
          },
          "then": {
            "properties": {
              "params": {
                "properties": {
                  "nRetrieve": {
                    "title": "N Retrieve",
                    "description": "Number of results to initially retrieve from vector database",
                    "default": 50,
                    "type": "integer"
                  },
                  "nFinal": {
                    "title": "N Final",
                    "description": "Final number of results to use after re-ranking",
                    "default": 10,
                    "type": "integer"
                  },
                  "useReranking": {
                    "title": "Use Reranking",
                    "description": "Whether to use re-ranking, which will allow initial selection of nRetrieve results, then will use an LLM to select the top nFinal results. Disabling re-ranking will give faster, but less accurate, results.",
                    "default": true,
                    "type": "boolean"
                  }
                }
              }
            }
          }
        },
        {
          "if": {
            "properties": {
              "name": {
                "enum": ["postgres"]
              }
            }
          },
          "then": {
            "properties": {
              "params": {
                "properties": {
                  "host": {
                    "title": "Host",
                    "description": "Database host",
                    "default": "localhost",
                    "type": "string"
                  },
                  "port": {
                    "title": "Port",
                    "description": "Database port",
                    "default": 5432,
                    "type": "integer"
                  },
                  "user": {
                    "title": "User",
                    "description": "Database user",
                    "default": "postgres",
                    "type": "string"
                  },
                  "password": {
                    "title": "Password",
                    "description": "Database password",
                    "type": "string"
                  },
                  "database": {
                    "title": "Database",
                    "description": "Database name",
                    "default": "postgres",
                    "type": "string"
                  },
                  "schema": {
                    "title": "Schema",
                    "description": "Database schema",
                    "default": "public",
                    "type": "string"
                  },
                  "sampleRows": {
                    "title": "Sample Rows",
                    "description": "Number of rows to sample from the database",
                    "default": 3,
                    "type": "integer"
                  }
                }
              }
            },
            "required": ["host", "port", "user", "password", "database"]
          }
        },
        {
          "if": {
            "properties": {
              "name": {
                "enum": ["greptile"]
              }
            }
          },
          "then": {
            "properties": {
              "params": {
                "properties": {
                  "GithubToken": {
                    "title": "GithubToken",
                    "description": "Your github access token",
                    "default": "",
                    "type": "string"
                  },
                  "GreptileToken": {
                    "title": "GreptileToken",
                    "description": "Your greptile access token",
                    "default": "",
                    "type": "string"
                  }
                }
              }
            },
            "required": ["GreptileToken", "GithubToken"]
          }
        }
      ],
      "required": ["name"]
    },
    "SerializedContinueConfig": {
      "title": "config.json",
      "type": "object",
      "properties": {
        "docs": {
          "title": "Docs",
          "description": "A list of documentation sites to be indexed",
          "type": "array",
          "items": {
            "type": "object",
            "properties": {
              "title": {
                "type": "string",
                "description": "The title of the documentation site"
              },
              "startUrl": {
                "type": "string",
                "description": "The starting URL for indexing the documentation"
              },
              "rootUrl": {
                "type": "string",
                "description": "The root URL of the documentation site"
              },
              "maxDepth": {
                "type": "integer",
                "description": "The maximum depth to crawl the documentation site"
              },
              "favicon": {
                "type": "string",
                "description": "The URL path to a favicon for the site - by default, it will be `/favicon.ico` path from the Start URL"
              }
            },
            "required": ["title", "startUrl"]
          }
        },
        "allowAnonymousTelemetry": {
          "title": "Allow Anonymous Telemetry",
          "markdownDescription": "If this field is set to True, we will collect anonymous telemetry as described in the documentation page on telemetry. If set to `false`, we will not collect any data. Learn more in [the docs](https://docs.continue.dev/telemetry).",
          "default": true,
          "type": "boolean"
        },
        "models": {
          "title": "Models",
          "markdownDescription": "Learn about setting up models in [the documentation](https://docs.continue.dev/model-setup/overview).",
          "default": [
            {
              "title": "GPT-4 (trial)",
              "provider": "free-trial",
              "model": "gpt-4",
              "apiKey": ""
            }
          ],
          "type": "array",
          "items": {
            "$ref": "#/definitions/ModelDescription"
          }
        },
        "systemMessage": {
          "title": "System Message",
          "description": "A system message that will always be followed by the LLM",
          "type": "string"
        },
        "completionOptions": {
          "title": "Completion Options",
          "description": "Default options for completion. These will be overriden by any options set for a specific model.",
          "default": {
            "temperature": null,
            "topP": null,
            "topK": null,
            "presencePenalty": null,
            "frequencyPenalty": null,
            "stop": null,
            "maxTokens": 600
          },
          "allOf": [
            {
              "$ref": "#/definitions/BaseCompletionOptions"
            }
          ]
        },
        "requestOptions": {
          "title": "Request Options",
          "description": "Default request options for all fetch requests from models and context providers. These will be overriden by any model-specific request options.",
          "allOf": [
            {
              "$ref": "#/definitions/RequestOptions"
            }
          ]
        },
        "slashCommands": {
          "title": "Slash Commands",
          "markdownDescription": "An array of slash commands that let you take custom actions from the sidebar. Learn more in the [documentation](https://docs.continue.dev/customization/slash-commands).",
          "default": [],
          "type": "array",
          "items": {
            "$ref": "#/definitions/SlashCommand"
          }
        },
        "customCommands": {
          "title": "Custom Commands",
          "markdownDescription": "An array of custom commands that allow you to reuse prompts. Each has name, description, and prompt properties. When you enter /<name> in the text input, it will act as a shortcut to the prompt. Learn more in the [documentation](https://docs.continue.dev/customization/slash-commands#custom-commands-use-natural-language).",
          "default": [
            {
              "name": "test",
              "prompt": "{{{ input }}}\n\nWrite a comprehensive set of unit tests for the selected code. It should setup, run tests that check for correctness including important edge cases, and teardown. Ensure that the tests are complete and sophisticated. Give the tests just as chat output, don't edit any file.",
              "description": "This is an example custom command. Open config.json to edit it and create more"
            }
          ],
          "type": "array",
          "items": {
            "$ref": "#/definitions/CustomCommand"
          }
        },
        "contextProviders": {
          "title": "Context Providers",
          "markdownDescription": "A list of ContextProvider objects that can be used to provide context to the LLM by typing '@'. Read more about ContextProviders in [the documentation](https://docs.continue.dev/customization/context-providers).",
          "default": [],
          "type": "array",
          "items": {
            "$ref": "#/definitions/ContextProviderWithParams"
          }
        },
        "userToken": {
          "title": "User Token",
          "description": "An optional token to identify the user.",
          "type": "string"
        },
        "disableIndexing": {
          "title": "Disable Indexing",
          "markdownDescription": "If set to `true`, Continue will not index the codebase. This is mainly used for debugging purposes.",
          "default": false,
          "type": "boolean"
        },
        "disableSessionTitles": {
          "title": "Disable Session Titles",
          "markdownDescription": "If set to `true`, Continue will not make extra requests to the LLM to generate a summary title of each session.",
          "default": false,
          "type": "boolean"
        },
        "embeddingsProvider": {
          "title": "Embeddings Provider",
          "markdownDescription": "The method that will be used to generate codebase embeddings. The default is transformers.js, which will run locally in the browser. Learn about the other options [here](https://docs.continue.dev/features/codebase-embeddings#embeddings-providers).",
          "type": "object",
          "properties": {
            "provider": {
              "enum": [
                "huggingface-tei",
                "transformers.js",
                "ollama",
                "openai",
                "cohere",
                "free-trial",
                "gemini",
                "voyage",
                "nvidia",
                "bedrock"
              ]
            },
            "model": {
              "type": "string"
            },
            "apiKey": {
              "type": "string"
            },
            "apiBase": {
              "type": "string"
            },
            "requestOptions": {
              "title": "Request Options",
              "description": "Request options to be used in any fetch requests made by the embeddings provider",
              "$ref": "#/definitions/RequestOptions"
            },
            "maxChunkSize": {
              "title": "Maximum Chunk Size",
              "description": "The maximum number of tokens that each chunk of a document is allowed to have",
              "type": "integer",
              "minimum": 128,
              "exclusiveMaximum": 2147483647
            },
            "maxBatchSize": {
              "title": "Maximum Batch Size",
              "description": "The maximum number of chunks that can be sent to the embeddings provider in a single request",
              "type": "integer",
              "minimum": 1,
              "exclusiveMaximum": 2147483647
            },
            "region": {
              "title": "Region",
              "description": "The region where the model is hosted",
              "type": "string"
            },
            "profile": {
              "title": "Profile",
              "description": "The AWS security profile to use",
              "type": "string"
            }
          },
          "required": ["provider"],
          "allOf": [
            {
              "if": {
                "properties": {
                  "provider": {
                    "enum": ["cohere", "voyage", "nvidia", "gemini"]
                  }
                },
                "required": ["provider"]
              },
              "then": {
                "required": ["apiKey"]
              }
            }
          ]
        },
        "reranker": {
          "title": "Reranker",
          "markdownDescription": "The reranker is responsible for selecting the final results when retrieving snippets from your codebase.",
          "type": "object",
          "properties": {
            "name": {
              "enum": [
                "cohere",
                "voyage",
                "llm",
                "free-trial",
                "huggingface-tei"
              ]
            },
            "params": {
              "type": "object"
            }
          },
          "required": ["name"],
          "allOf": [
            {
              "if": {
                "properties": {
                  "name": {
                    "enum": ["cohere"]
                  }
                },
                "required": ["name"]
              },
              "then": {
                "properties": {
                  "params": {
                    "type": "object",
                    "properties": {
                      "model": {
                        "enum": [
                          "rerank-english-v3.0",
                          "rerank-multilingual-v3.0",
                          "rerank-english-v2.0",
                          "rerank-multilingual-v2.0"
                        ]
                      },
                      "apiBase": {
                        "type": "string"
                      },
                      "apiKey": {
                        "type": "string"
                      }
                    },
                    "required": ["apiKey"]
                  }
                }
              }
            },
            {
              "if": {
                "properties": {
                  "name": {
                    "enum": ["llm"]
                  }
                },
                "required": ["name"]
              },
              "then": {
                "properties": {
                  "params": {
                    "type": "object",
                    "properties": {
                      "modelTitle": {
                        "type": "string"
                      }
                    },
                    "required": ["modelTitle"]
                  }
                }
              }
            },
            {
              "if": {
                "properties": {
                  "name": {
                    "enum": ["voyage"]
                  }
                },
                "required": ["name"]
              },
              "then": {
                "properties": {
                  "params": {
                    "type": "object",
                    "properties": {
                      "apiKey": {
                        "type": "string"
                      },
                      "model": {
                        "enum": ["rerank-lite-1", "rerank-1"]
                      }
                    },
                    "required": ["apiKey"]
                  }
                }
              }
            },
            {
              "if": {
                "properties": {
                  "name": {
                    "enum": ["huggingface-tei"]
                  }
                },
                "required": ["name"]
              },
              "then": {
                "properties": {
                  "params": {
                    "type": "object",
                    "properties": {
                      "apiBase": {
                        "type": "string",
                        "default": "http://localhost:8080"
                      },
                      "truncate": {
                        "type": "boolean",
                        "description": "Wether to truncate long sequences to the maximum allowed context length.",
                        "default": false
                      },
                      "truncation_direction": {
                        "enum": ["Right", "Left"],
                        "markdownDescription": "Wether to truncate sequences from the `left` or `right`.",
                        "default": "Right"
                      }
                    },
                    "required": ["apiBase"]
                  }
                },
                "if": {
                  "properties": {
                    "truncate": {
                      "const": true
                    }
                  }
                },
                "then": {
                  "required": ["truncation_direction"]
                }
              }
            }
          ]
        },
        "tabAutocompleteModel": {
          "title": "Tab Autocomplete Model",
          "markdownDescription": "The model used for tab autocompletion. If undefined, Continue will default to using starcoder2:3b on a local Ollama instance.\n\n*IMPORTANT*:\n\nIf you use a custom model, ensure that it is one trained for fill-in-the-middle completions. An instruct model is typically not well-suited to autocomplete and you may receive unsatisfactory completions.",
          "default": {
            "title": "Tab Autocomplete Model",
            "provider": "ollama",
            "model": "deepseek-coder:1.3b-base"
          },
          "oneOf": [
            {
              "$ref": "#/definitions/ModelDescription"
            },
            {
              "type": "array",
              "items": {
                "$ref": "#/definitions/ModelDescription"
              }
            }
          ]
        },
        "tabAutocompleteOptions": {
          "title": "TabAutocompleteOptions",
          "type": "object",
          "markdownDescription": "These options let you customize your tab-autocomplete experience. Read about all options in [the docs](https://docs.continue.dev/features/tab-autocomplete#configuration-options).",
          "properties": {
            "disable": {
              "type": "boolean",
              "description": "Disable tab autocomplete. This can also be done from the IDE settings.",
              "default": false
            },
            "useCopyBuffer": {
              "type": "boolean",
              "description": "Determines whether the copy buffer will be considered when contructing the prompt."
            },
            "useFileSuffix": {
              "type": "boolean",
              "description": "Determines whether to use the file suffix in the prompt."
            },
            "maxPromptTokens": {
              "type": "number",
              "description": "The maximum number of prompt tokens to use. A smaller number will yield faster completions, but less context."
            },
            "debounceDelay": {
              "type": "number",
              "description": "The delay in milliseconds before triggering autocomplete after a keystroke."
            },
            "maxSuffixPercentage": {
              "type": "number",
              "description": "The maximum percentage of the prompt that can be dedicated to the suffix."
            },
            "prefixPercentage": {
              "type": "number",
              "description": "The percentage of the input that should be dedicated to the prefix."
            },
            "template": {
              "type": "string",
              "description": "An optional template string to be used for autocomplete. It will be rendered with the Mustache templating language, and is passed the 'prefix' and 'suffix' variables."
            },
            "multilineCompletions": {
              "enum": ["always", "never", "auto"],
              "description": "If set to true, Continue will only complete a single line at a time."
            },
            "useCache": {
              "type": "boolean",
              "description": "Whether to cache completions"
            },
            "onlyMyCode": {
              "type": "boolean",
              "description": "If set to true, Continue will not include any snippets from go to definition unless they are within your repository"
            },
            "useOtherFiles": {
              "type": "boolean",
              "description": "Defaults to true. If set to false, Continue will not attempt to include snippets from other files."
            },
            "disableInFiles": {
              "description": "A list of files / glob patterns in which to disable tab autocomplete. For example, *.csv if you'd like to disable autocomplete in .csv files.",
              "type": "array",
              "items": {
                "type": "string"
              }
            }
          },
          "required": []
        },
        "ui": {
          "type": "object",
          "properties": {
            "codeBlockToolbarPosition": {
              "enum": ["top", "bottom"],
              "default": "top",
              "description": "Whether to show the copy and apply code buttons at the top or bottom of code blocks in the sidebar."
            },
            "fontSize": {
              "type": "number"
            },
            "displayRawMarkdown": {
              "type": "boolean",
              "description": "If set to true, we will display the model output as raw markdown.",
              "default": false
            },
            "showChatScrollbar": {
              "title": "Show Chat Scrollbar",
              "markdownDescription": "If set to `true`, a scrollbar will be displayed in the chat window to navigate through messages.",
              "default": false,
              "type": "boolean"
            }
          }
        },
        "analytics": {
          "type": "object",
          "properties": {
            "provider": {
              "type": "string",
              "enum": ["posthog", "logstash"],
              "description": "The 3rd party analytics provider to use.",
              "default": "posthog",
              "markdownEnumDescriptions": [
                "### Posthog\nTo use Posthog, set up an account, obtain your client key, and enter it in the client key field.",
                "### Logstash\nContinue's Logstash integration uses the TCP input at the specified URL"
              ]
            },
            "url": {
              "type": "string",
              "description": "The URL to which analytics will be sent"
            },
            "clientKey": {
              "type": "string",
              "description": "The client key to use for analytics"
            }
          },
          "required": ["provider"],
          "allOf": [
            {
              "if": {
                "properties": {
                  "provider": {
                    "enum": ["posthog"]
                  }
                }
              },
              "then": {
                "required": ["clientKey"]
              }
            },
            {
              "if": {
                "properties": {
                  "provider": {
                    "enum": ["logstash"]
                  }
                }
              },
              "then": {
                "required": ["url"]
              }
            }
          ]
        },
        "experimental": {
          "type": "object",
          "title": "Experimental",
          "description": "Experimental properties are subject to change.",
          "properties": {
            "defaultContext": {
              "type": "array",
              "items": {
                "allOf": [
                  {
                    "$ref": "#/definitions/ContextProviderWithParams"
                  },
                  {
                    "properties": {
                      "query": {
                        "type": "string",
                        "description": "Required for certain context providers, like 'url' in order to specify the input, or which of the dropdown items to select."
                      }
                    }
                  }
                ]
              }
            },
            "modelRoles": {
              "type": "object",
              "properties": {
                "inlineEdit": {
                  "description": "The 'title' property of the model you wish to use for inline edits",
                  "type": "string"
                },
                "applyCodeBlock": {
                  "description": "The 'title' property of the model you wish to use for applying code blocks",
                  "type": "string"
                },
                "repoMapFileSelection": {
                  "description": "The 'title' property of the model you wish to use for repo map file selections",
                  "type": "string"
                }
              }
            },
            "readResponseTTS": {
              "type": "boolean",
              "default": true,
              "description": "Automatically read LLM chat responses aloud using system TTS models"
            },
            "promptPath": {
              "type": "string"
            },
            "quickActions": {
              "type": "array",
              "items": {
                "type": "object",
                "properties": {
                  "title": {
                    "type": "string",
                    "description": "The title of the quick action that will display in the Code Lens."
                  },
                  "prompt": {
                    "type": "string",
                    "description": "The prompt that will be sent to the model when the quick action is invoked, with the function or class body concatenated."
                  },
                  "sendToChat": {
                    "type": "boolean",
                    "description": "If true, the result of the quick action will be sent to the chat panel. If false, the streamed result will be inserted into the document.",
                    "default": false
                  }
                },
                "required": ["prompt", "title"]
              },
              "description": "Quick actions are a way to add custom commands to the Code Lens of function and class declarations."
            },
            "contextMenuPrompts": {
              "type": "object",
              "properties": {
                "comment": {
                  "type": "string",
                  "default": "Write comments for this code. Do not change anything about the code itself."
                },
                "docstring": {
                  "type": "string",
                  "default": "Write a docstring for this code. Do not change anything about the code itself."
                },
                "fix": {
                  "type": "string",
                  "default": "Fix this code"
                },
                "optimize": {
                  "type": "string",
                  "default": "Optimize this code"
                },
                "fixGrammar": {
                  "type": "string",
                  "default": "If there are any grammar or spelling mistakes in this writing, fix them. Do not make other large changes to the writing."
                }
              }
            }
          }
        }
      }
    }
  }
}<|MERGE_RESOLUTION|>--- conflicted
+++ resolved
@@ -1551,13 +1551,9 @@
                 "currentFile",
                 "url",
                 "database",
-<<<<<<< HEAD
-                "os"
-=======
                 "os",
                 "repo-map",
                 "greptile"
->>>>>>> c704783d
               ],
               "markdownEnumDescriptions": [
                 "Reference the contents of the current changes as given by `git diff`",
@@ -1580,13 +1576,9 @@
                 "Reference the contents of the currently active file",
                 "Reference the contents of a page at a URL",
                 "Reference table schemas",
-<<<<<<< HEAD
-                "Operating system and CPU Information"
-=======
                 "Operating system and CPU Information",
                 "Map of files in the repository with important code highlights",
                 "Query your greptile index of the current repo"
->>>>>>> c704783d
               ],
               "type": "string"
             },

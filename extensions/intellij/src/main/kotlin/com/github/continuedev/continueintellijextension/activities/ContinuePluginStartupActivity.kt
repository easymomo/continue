--- conflicted
+++ resolved
@@ -35,11 +35,8 @@
 import com.intellij.openapi.vfs.newvfs.events.VFileEvent
 import com.intellij.openapi.vfs.newvfs.events.VFileDeleteEvent
 import com.intellij.openapi.vfs.newvfs.events.VFileContentChangeEvent
-<<<<<<< HEAD
 import com.intellij.openapi.vfs.newvfs.events.VFileCreateEvent
-=======
 import com.intellij.ide.ui.LafManagerListener
->>>>>>> af175c6f
 
 fun showTutorial(project: Project) {
     val tutorialFileName = getTutorialFileName()
@@ -50,7 +47,7 @@
                 throw IOException("Resource not found: $tutorialFileName")
             }
             var content = StreamUtil.readText(`is`, StandardCharsets.UTF_8)
-            
+
             // All jetbrains will use J instead of L
             content = content.replace("[Cmd + L]", "[Cmd + J]")
             content = content.replace("[Cmd + Shift + L]", "[Cmd + Shift + J]")
@@ -210,7 +207,7 @@
                     colors
                 )
             })
-            
+
             // Listen for clicking settings button to start the auth flow
             val authService = service<ContinueAuthService>()
             val initialSessionInfo = authService.loadControlPlaneSessionInfo()

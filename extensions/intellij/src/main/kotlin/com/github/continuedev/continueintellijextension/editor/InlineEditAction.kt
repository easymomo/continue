--- conflicted
+++ resolved
@@ -192,22 +192,6 @@
     fun onEnter() {
         val selectedModelStrippedOfCaret = (comboBoxRef.get().selectedItem as String).removeSuffix(" ▾")
         customPanelRef.get().enter()
-<<<<<<< HEAD
-        diffStreamHandler.run(textArea.text, prefix, highlighted, suffix, selectedModelStrippedOfCaret)
-    }
-
-    val panel = makePanel(project, customPanelRef, textArea, inlayRef, comboBoxRef, leftInset, modelTitles, {onEnter()}, {
-        diffStreamService.reject(editor)
-        selectionModel.setSelection(start, end)
-    }, {
-        diffStreamService.accept(editor)
-        inlayRef.get().dispose()
-    }, {
-        diffStreamService.reject(editor)
-        inlayRef.get().dispose()
-    })
-    val inlay = manager.insert(startLineNum, panel, true)
-=======
         diffStreamHandler.streamDiffLinesToEditor(
             textArea.text,
             prefix,
@@ -230,7 +214,6 @@
         })
 
     val inlay = manager.insert(startLineNumber, panel, true)
->>>>>>> 770bc90d
 
     panel.revalidate()
     inlayRef.set(inlay)
@@ -253,11 +236,7 @@
             when (e.keyCode) {
                 KeyEvent.VK_ESCAPE -> {
                     diffStreamService.reject(editor)
-<<<<<<< HEAD
-                    selectionModel.setSelection(start, end)
-=======
                     selectionModel.setSelection(startOffset, endOffset)
->>>>>>> 770bc90d
                 }
 
                 KeyEvent.VK_ENTER -> {
@@ -354,19 +333,11 @@
     private val closeButton: JComponent = createCloseButton()
     private val originalTextColor: Color = textArea.foreground
     private val greyTextColor: Color = Color(128, 128, 128, 200)
-<<<<<<< HEAD
-    public var isFinished = false
-
-    init {
-        isOpaque = false
-        add(closeButton, "pos 100%-25 0 -3 3, w 20!, h 20!")
-=======
     var isFinished = false
 
     init {
         isOpaque = false
         add(closeButton, "pos 100%-20 0 -3 3, w 20!, h 20!")
->>>>>>> 770bc90d
     }
 
     private fun createCloseButton(): JComponent {
@@ -374,11 +345,7 @@
             foreground = Color(128, 128, 128, 128)
             background = Color(0, 0, 0, 0)
             font = UIUtil.getFontWithFallback("Arial", Font.BOLD, 10)
-<<<<<<< HEAD
-            border = EmptyBorder(2, 6, 2, 6)
-=======
             border = EmptyBorder(2, 6, 2, 0)
->>>>>>> 770bc90d
             toolTipText = "`esc` to cancel"
             isOpaque = false
 
@@ -444,11 +411,7 @@
             add(rightButton, "align right")
         }
 
-<<<<<<< HEAD
-        border = EmptyBorder(0, 0, 20, 16)
-=======
         border = EmptyBorder(0, 0, 16, 12)
->>>>>>> 770bc90d
 
         add(dropdown, "align left")
         add(rightPanel, "align right, split 2")
@@ -465,11 +428,7 @@
         }
 
         add(progressBar, BorderLayout.CENTER)
-<<<<<<< HEAD
-        border = BorderFactory.createEmptyBorder(0, 0, 20, 16)
-=======
         border = BorderFactory.createEmptyBorder(0, 0, 16, 12)
->>>>>>> 770bc90d
     }
 
     private val subPanelC: JPanel = JPanel(MigLayout("insets 0, fillx")).apply {
@@ -479,18 +438,6 @@
             border = EmptyBorder(0, 4, 0, 0)
         }
 
-<<<<<<< HEAD
-        val leftButton = CustomButton("Reject (${getAltKeyLabel()}⇧N)") { onReject() }.apply {
-            background = JBColor(0x30FF0000.toInt(), 0x30FF0000.toInt())
-            foreground = JBColor(0xF5F5F5.toInt(), 0xF5F5F5.toInt())
-
-        }
-
-        val rightButton = CustomButton("Accept (${getAltKeyLabel()}⇧Y)") { onAccept() }.apply {
-            background = JBColor(0x3000FF00.toInt(), 0x3000FF00.toInt())
-            foreground = JBColor(0xF5F5F5.toInt(), 0xF5F5F5.toInt())
-
-=======
         val leftButton = CustomButton("Reject All (${getMetaKeyLabel()}⇧⌫)") { onReject() }.apply {
             background = JBColor(0x30FF0000.toInt(), 0x30FF0000.toInt())
             foreground = JBColor(0xF5F5F5.toInt(), 0xF5F5F5.toInt())
@@ -499,7 +446,6 @@
         val rightButton = CustomButton("Accept All (${getMetaKeyLabel()}⇧⏎)") { onAccept() }.apply {
             background = JBColor(0x3000FF00.toInt(), 0x3000FF00.toInt())
             foreground = JBColor(0xF5F5F5.toInt(), 0xF5F5F5.toInt())
->>>>>>> 770bc90d
         }
 
         val rightPanel = JPanel(MigLayout("insets 0, fillx")).apply {
@@ -511,11 +457,7 @@
 
         add(leftLabel, "align left")
         add(rightPanel, "align right")
-<<<<<<< HEAD
-        border = BorderFactory.createEmptyBorder(0, 0, 20, 16)
-=======
         border = BorderFactory.createEmptyBorder(0, 0, 16, 12)
->>>>>>> 770bc90d
         isOpaque = false
     }
 
@@ -587,19 +529,11 @@
                 )
             )
         )
-<<<<<<< HEAD
 
         // Draw main shape
         g2.color = background
         g2.fill(shape)
 
-=======
-
-        // Draw main shape
-        g2.color = background
-        g2.fill(shape)
-
->>>>>>> 770bc90d
         // Draw border
         g2.color = borderColor
         g2.stroke = BasicStroke(borderThickness.toFloat())
@@ -650,15 +584,9 @@
         if (isHovered) {
             val brightenFactor = 1.1f
             val brighterColor = Color(
-<<<<<<< HEAD
-                (background.red * brightenFactor).toInt(),
-                (background.green * brightenFactor).toInt(),
-                (background.blue * brightenFactor).toInt()
-=======
                 (background.red * brightenFactor).coerceIn(0f, 255f).toInt(),
                 (background.green * brightenFactor).coerceIn(0f, 255f).toInt(),
                 (background.blue * brightenFactor).coerceIn(0f, 255f).toInt()
->>>>>>> 770bc90d
             )
             g2.color = brighterColor
         } else {
@@ -744,7 +672,6 @@
                 originalModel.removeListDataListener(l)
             }
         }
-<<<<<<< HEAD
     }
 
 
@@ -753,16 +680,6 @@
     }
 
 
-=======
-    }
-
-
-    override fun paintCurrentValueBackground(g: Graphics, bounds: Rectangle, hasFocus: Boolean) {
-        // Do nothing to prevent painting the background
-    }
-
-
->>>>>>> 770bc90d
     override fun paintCurrentValue(g: Graphics, bounds: Rectangle, hasFocus: Boolean) {
         val renderer = comboBox.renderer
         val item = comboBox.selectedItem

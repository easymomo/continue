--- conflicted
+++ resolved
@@ -4,10 +4,6 @@
 import com.github.continuedev.continueintellijextension.services.ContinueExtensionSettings
 import com.github.continuedev.continueintellijextension.services.ContinuePluginService
 import com.github.continuedev.continueintellijextension.services.TelemetryService
-<<<<<<< HEAD
-import com.github.continuedev.continueintellijextension.constants.MessageTypes
-=======
->>>>>>> 770bc90d
 import com.google.gson.Gson
 import com.intellij.openapi.components.service
 import com.intellij.openapi.project.Project
@@ -23,45 +19,6 @@
     private val project: Project,
     esbuildPath: String,
     continueCorePath: String,
-<<<<<<< HEAD
-    ideProtocolClient: IdeProtocolClient,
-    private val coroutineScope: CoroutineScope
-) {
-    private var writer: Writer? = null
-    private var reader: BufferedReader? = null
-    private var process: Process? = null
-    private val gson = Gson()
-    private val responseListeners = mutableMapOf<String, (Any?) -> Unit>()
-    private val ideProtocolClient = ideProtocolClient
-    private val useTcp: Boolean = false
-
-    private fun write(message: String) {
-        try {
-            writer?.write(message + "\r\n")
-            writer?.flush()
-        } catch (e: Exception) {
-            println("Error writing to Continue core: $e")
-        }
-    }
-
-    private fun close() {
-        writer?.close()
-        reader?.close()
-        val exitCode = process?.waitFor()
-        println("Subprocess exited with code: $exitCode")
-    }
-
-    fun request(messageType: String, data: Any?, messageId: String?, onResponse: (Any?) -> Unit) {
-        val id = messageId ?: uuid()
-        val message = gson.toJson(
-            mapOf(
-                "messageId" to id,
-                "messageType" to messageType,
-                "data" to data
-            )
-        )
-        responseListeners[id] = onResponse
-=======
     private val ideProtocolClient: IdeProtocolClient,
     coroutineScope: CoroutineScope
 ) {
@@ -101,82 +58,10 @@
         val message =
             gson.toJson(
                 mapOf("messageId" to messageId, "messageType" to messageType, "data" to data))
->>>>>>> 770bc90d
         write(message)
       }
     }
 
-<<<<<<< HEAD
-    private fun handleMessage(json: String) {
-        val responseMap = gson.fromJson(json, Map::class.java)
-        val messageId = responseMap["messageId"].toString()
-        val messageType = responseMap["messageType"].toString()
-        val data = responseMap["data"]
-
-        // IDE listeners
-        if (MessageTypes.ideMessageTypes.contains(messageType)) {
-            ideProtocolClient.handleMessage(json) { data ->
-                val message = gson.toJson(
-                    mapOf(
-                        "messageId" to messageId,
-                        "messageType" to messageType,
-                        "data" to data
-                    )
-                )
-                write(message)
-            };
-        }
-
-        // Forward to webview
-        if (MessageTypes.PASS_THROUGH_TO_WEBVIEW.contains(messageType)) {
-            // TODO: Currently we aren't set up to receive a response back from the webview
-            // Can circumvent for getDefaultsModelTitle here for now
-            if (messageType == "getDefaultModelTitle") {
-                val continueSettingsService = service<ContinueExtensionSettings>()
-                val defaultModelTitle = continueSettingsService.continueState.lastSelectedInlineEditModel;
-                val message = gson.toJson(
-                    mapOf(
-                        "messageId" to messageId,
-                        "messageType" to messageType,
-                        "data" to defaultModelTitle
-                    )
-                )
-                write(message)
-            }
-            val continuePluginService = project.service<ContinuePluginService>()
-            continuePluginService.sendToWebview(messageType, responseMap["data"], messageType)
-        }
-
-        // Responses for messageId
-        responseListeners[messageId]?.let { listener ->
-            listener(data)
-            if (MessageTypes.generatorTypes.contains(messageType)) {
-                val done = (data as Map<String, Boolean?>)["done"]
-                if (done == true) {
-                    responseListeners.remove(messageId)
-                } else {
-                }
-            } else {
-                responseListeners.remove(messageId)
-            }
-
-        }
-    }
-
-    private fun setPermissions(destination: String) {
-        val osName = System.getProperty("os.name").toLowerCase()
-        if (osName.contains("mac") || osName.contains("darwin")) {
-            ProcessBuilder(
-                "xattr",
-                "-dr",
-                "com.apple.quarantine",
-                destination
-            ).start()
-            setFilePermissions(destination, "rwxr-xr-x")
-        } else if (osName.contains("nix") || osName.contains("nux") || osName.contains("mac")) {
-            setFilePermissions(destination, "rwxr-xr-x")
-        }
-=======
     // Forward to webview
     if (MessageTypes.PASS_THROUGH_TO_WEBVIEW.contains(messageType)) {
       // TODO: Currently we aren't set up to receive a response back from the webview
@@ -194,7 +79,6 @@
       }
       val continuePluginService = project.service<ContinuePluginService>()
       continuePluginService.sendToWebview(messageType, responseMap["data"], messageType)
->>>>>>> 770bc90d
     }
 
     // Responses for messageId
@@ -250,78 +134,15 @@
                   val line = reader.readLine()
                   if (line != null && line.isNotEmpty()) {
                     try {
-<<<<<<< HEAD
-                        while (true) {
-                            val line = reader.readLine()
-                            if (line != null && line.isNotEmpty()) {
-                                try {
-                                    handleMessage(line)
-                                } catch (e: Exception) {
-                                    println("Error handling message: $line")
-                                    println(e)
-                                }
-                            } else {
-                                Thread.sleep(100)
-                            }
-                        }
-                    } catch (e: IOException) {
-                        e.printStackTrace()
-                    } finally {
-                        try {
-                            reader.close()
-                            writer.close()
-                        } catch (e: IOException) {
-                            e.printStackTrace()
-                        }
-                    }
-                }.start()
-            } catch (e: Exception) {
-                println("An error occurred: ${e.message}")
-            }
-        } else {
-            // Set proper permissions
-            coroutineScope.launch(Dispatchers.IO) {
-                setPermissions(continueCorePath)
-                setPermissions(esbuildPath)
-            }
-
-            // Start the subprocess
-            val processBuilder = ProcessBuilder(continueCorePath)
-                .directory(File(continueCorePath).parentFile)
-            process = processBuilder.start()
-
-            val outputStream = process!!.outputStream
-            val inputStream = process!!.inputStream
-
-            writer = OutputStreamWriter(outputStream, StandardCharsets.UTF_8)
-            reader = BufferedReader(InputStreamReader(inputStream, StandardCharsets.UTF_8))
-
-            process!!.onExit().thenRun {
-                exitCallbacks.forEach { it() }
-                var err = process?.errorStream?.bufferedReader()?.readText()?.trim()
-                if (err != null) {
-                    // There are often "⚡️Done in Xms" messages, and we want everything after the last one
-                    val delimiter = "⚡ Done in"
-                    val doneIndex = err.lastIndexOf(delimiter)
-                    if (doneIndex != -1) {
-                        err = err.substring(doneIndex + delimiter.length)
-=======
                       handleMessage(line)
                     } catch (e: Exception) {
                       println("Error handling message: $line")
                       println(e)
->>>>>>> 770bc90d
                     }
                   } else {
                     Thread.sleep(100)
                   }
                 }
-<<<<<<< HEAD
-
-                println("Core process exited with output: $err")
-                CoroutineScope(Dispatchers.Main).launch {
-                    ideProtocolClient.showToast("error", "Core process exited with output: $err")
-=======
               } catch (e: IOException) {
                 e.printStackTrace()
               } finally {
@@ -330,7 +151,6 @@
                   writer.close()
                 } catch (e: IOException) {
                   e.printStackTrace()
->>>>>>> 770bc90d
                 }
               }
             }
@@ -375,19 +195,9 @@
           ideProtocolClient.showToast("error", "Core process exited with output: $err")
         }
 
-<<<<<<< HEAD
-                // Log the cause of the failure
-                val telemetryService = service<TelemetryService>()
-                telemetryService.capture(
-                    "jetbrains_core_exit", mapOf(
-                        "error" to err
-                    )
-                )
-=======
         // Log the cause of the failure
         val telemetryService = service<TelemetryService>()
         telemetryService.capture("jetbrains_core_exit", mapOf("error" to err))
->>>>>>> 770bc90d
 
         // Clean up all resources
         writer?.close()

# Byte-compiled / optimized / DLL files
__pycache__/
*.py[cod]
*$py.class

# C extensions
*.so

# Distribution / packaging
.Python
build/
develop-eggs/
dist/
downloads/
eggs/
.eggs/
lib/
lib64/
parts/
sdist/
var/
wheels/
pip-wheel-metadata/
share/python-wheels/
*.egg-info/
.installed.cfg
*.egg
MANIFEST

# PyInstaller
#  Usually these files are written by a python script from a template
#  before PyInstaller builds the exe, so as to inject date/other infos into it.
*.manifest

# Installer logs
pip-log.txt
pip-delete-this-directory.txt

# Unit test / coverage reports
htmlcov/
.tox/
.nox/
.coverage
.coverage.*
.cache
nosetests.xml
coverage.xml
*.cover
*.py,cover
.hypothesis/
.pytest_cache/

# Translations
*.mo
*.pot

# Django stuff:
*.log
local_settings.py
db.sqlite3
db.sqlite3-journal

# Flask stuff:
instance/
.webassets-cache

# Scrapy stuff:
.scrapy

# Sphinx documentation
docs/_build/

# PyBuilder
target/

# Jupyter Notebook
.ipynb_checkpoints

# IPython
profile_default/
ipython_config.py

# pyenv
.python-version

# pipenv
#   According to pypa/pipenv#598, it is recommended to include Pipfile.lock in version control.
#   However, in case of collaboration, if having platform-specific dependencies or dependencies
#   having no cross-platform support, pipenv may install dependencies that don't work, or not
#   install all needed dependencies.
#Pipfile.lock

# PEP 582; used by e.g. github.com/David-OConnor/pyflow
__pypackages__/

# Celery stuff
celerybeat-schedule
celerybeat.pid

# SageMath parsed files
*.sage.py

# Environments
.env
.venv
env/
venv/
ENV/
env.bak/
venv.bak/

# Spyder project settings
.spyderproject
.spyproject

# Rope project settings
.ropeproject

# mkdocs documentation
/site

# mypy
.mypy_cache/
.dmypy.json
dmypy.json

# Pyre type checker
.pyre/


**/node_modules
**/out
notes.txt
cached_embeddings.pkl
.ruff_cache
codeql

**/.continue
.DS_Store
.continue
.test
.tiktoken_cache


# IntelliJ Plugin 
**/**/.gradle
**/**/.qodana
**/**/build

**/.idea/**/*
!**/.idea/.name
!**/.idea/compiler.xml
!**/.idea/gradle.xml
!**/.idea/kotlinc.xml
!**/.idea/misc.xml
!**/.idea/vcs.xml
!**/.idea/jarRepositories.xml
core/.idea

continue_server.build
continue_server.dist

Icon
Icon?

.continue

<<<<<<< HEAD
# Sandbox env default file
extensions/vscode/manual-testing-sandbox/example.ts

.prompts
=======

.prompts/
.aider*

notes.md
>>>>>>> c704783d
<|MERGE_RESOLUTION|>--- conflicted
+++ resolved
@@ -165,15 +165,8 @@
 
 .continue
 
-<<<<<<< HEAD
-# Sandbox env default file
-extensions/vscode/manual-testing-sandbox/example.ts
-
-.prompts
-=======
 
 .prompts/
 .aider*
 
-notes.md
->>>>>>> c704783d
+notes.md
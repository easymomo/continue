--- conflicted
+++ resolved
@@ -2,16 +2,8 @@
 import { ChatMessage } from "..";
 import { TOKEN_BUFFER_FOR_SAFETY } from "./constants";
 
-<<<<<<< HEAD
-=======
-function renderTemplatedString(template: string): string {
-  // TODO
-  return template;
-}
-
 let encoding: Tiktoken | null = null;
 
->>>>>>> 3732170b
 function encodingForModel(modelName: string): Tiktoken {
   if (encoding) {
     return encoding;

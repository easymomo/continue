import { ConfigHandler } from "../config/ConfigHandler.js";
import { IContinueServerClient } from "../continueServer/interface.js";
import { IDE, IndexTag, IndexingProgressUpdate } from "../index.js";
import { getIndexSqlitePath, getLanceDbPath } from "../util/paths.js";
import { ChunkCodebaseIndex } from "./chunk/ChunkCodebaseIndex.js";
import { CodeSnippetsCodebaseIndex } from "./CodeSnippetsIndex.js";
import { FullTextSearchCodebaseIndex } from "./FullTextSearch.js";
import { LanceDbIndex } from "./LanceDbIndex.js";
import { getComputeDeleteAddRemove } from "./refreshIndex.js";
import {
  CodebaseIndex,
  IndexResultType,
  RefreshIndexResults,
} from "./types.js";
import { walkDirAsync } from "./walkDir.js";
import * as fs from "fs/promises";

export class PauseToken {
  constructor(private _paused: boolean) {}

  set paused(value: boolean) {
    this._paused = value;
  }

  get paused(): boolean {
    return this._paused;
  }
}

export class CodebaseIndexer {
<<<<<<< HEAD
  /**
   * We batch for two reasons:
   * - To limit memory usage for indexes that perform computations locally, e.g. FTS
   * - To make as few requests as possible to the embeddings providers
   */
  filesPerBatch = 1000;
=======
  // Note that we exclude certain Sqlite errors that we do not want to clear the indexes on,
  // e.g. a `SQLITE_BUSY` error.
  errorsRegexesToClearIndexesOn = [
    /Invalid argument error: Values length (d+) is less than the length ((d+)) multiplied by the value size (d+)/,
    /SQLITE_CONSTRAINT/,
    /SQLITE_ERROR/,
    /SQLITE_CORRUPT/,
    /SQLITE_IOERR/,
    /SQLITE_FULL/,
  ];
>>>>>>> df63182d

  constructor(
    private readonly configHandler: ConfigHandler,
    protected readonly ide: IDE,
    private readonly pauseToken: PauseToken,
    private readonly continueServerClient: IContinueServerClient,
  ) {}

  async clearIndexes() {
    const sqliteFilepath = getIndexSqlitePath();
    const lanceDbFolder = getLanceDbPath();

    try {
      await fs.unlink(sqliteFilepath);
    } catch (error) {
      console.error(`Error deleting ${sqliteFilepath} folder: ${error}`);
    }

    try {
      await fs.rm(lanceDbFolder, { recursive: true, force: true });
    } catch (error) {
      console.error(`Error deleting ${lanceDbFolder}: ${error}`);
    }
  }

  protected async getIndexesToBuild(): Promise<CodebaseIndex[]> {
    const config = await this.configHandler.loadConfig();
    const pathSep = await this.ide.pathSep();

    const indexes = [
      new ChunkCodebaseIndex(
        this.ide.readFile.bind(this.ide),
        pathSep,
        this.continueServerClient,
        config.embeddingsProvider.maxChunkSize,
      ), // Chunking must come first
      new LanceDbIndex(
        config.embeddingsProvider,
        this.ide.readFile.bind(this.ide),
        pathSep,
        this.continueServerClient,
      ),
      new FullTextSearchCodebaseIndex(),
      new CodeSnippetsCodebaseIndex(this.ide),
    ];

    return indexes;
  }

  public async refreshFile(file: string): Promise<void> {
    if (this.pauseToken.paused) {
      // NOTE: by returning here, there is a chance that while paused a file is modified and
      // then after unpausing the file is not reindexed
      return;
    }
    const workspaceDir = await this.getWorkspaceDir(file);
    if (!workspaceDir) {
      return;
    }
    const branch = await this.ide.getBranch(workspaceDir);
    const repoName = await this.ide.getRepoName(workspaceDir);
    const indexesToBuild = await this.getIndexesToBuild();
    const stats = await this.ide.getLastModified([file]);
    for (const index of indexesToBuild) {
      const tag = {
        directory: workspaceDir,
        branch,
        artifactId: index.artifactId,
      };
      const [results, lastUpdated, markComplete] =
        await getComputeDeleteAddRemove(
          tag,
          { ...stats },
          (filepath) => this.ide.readFile(filepath),
          repoName,
        );
      // since this is only a single file update / save we do not want to actualy remove anything, we just want to recompute for our single file
      results.removeTag = [];
      results.addTag = [];
      results.del = [];
      for await (const _ of index.update(
        tag,
        results,
        markComplete,
        repoName,
      )) {
      }
    }
  }

  async *refresh(
    workspaceDirs: string[],
    abortSignal: AbortSignal,
  ): AsyncGenerator<IndexingProgressUpdate> {
    let progress = 0;

    if (workspaceDirs.length === 0) {
      yield {
        progress,
        desc: "Nothing to index",
        status: "disabled",
      };
      return;
    }

    const config = await this.configHandler.loadConfig();
    if (config.disableIndexing) {
      yield {
        progress,
        desc: "Indexing is disabled in config.json",
        status: "disabled",
      };
      return;
    } else {
      yield {
        progress,
        desc: "Starting indexing",
        status: "loading",
      };
    }

    let completedDirs = 0;

    // Wait until Git Extension has loaded to report progress
    // so we don't appear stuck at 0% while waiting
    await this.ide.getRepoName(workspaceDirs[0]);

    yield {
      progress,
      desc: "Starting indexing...",
      status: "loading",
    };
    const beginTime = Date.now();

    for (const directory of workspaceDirs) {
      const dirBasename = await this.basename(directory);
      yield {
        progress,
        desc: `Discovering files in ${dirBasename}...`,
        status: "indexing",
      };
      const workspaceFiles = [];
      for await (const p of walkDirAsync(directory, this.ide)) {
        workspaceFiles.push(p);
        if (abortSignal.aborted) {
          yield {
            progress: 1,
            desc: "Indexing cancelled",
            status: "disabled",
          };
          return;
        }
        if (this.pauseToken.paused) {
          yield* this.yieldUpdateAndPause();
        }
      }

      const branch = await this.ide.getBranch(directory);
      const repoName = await this.ide.getRepoName(directory);
      let nextLogThreshold = 0;

      try {
        for await (const updateDesc of this.indexFiles(
          directory,
          workspaceFiles,
          branch,
          repoName,
        )) {
          // Handle pausing in this loop because it's the only one really taking time
          if (abortSignal.aborted) {
            yield {
              progress: 1,
              desc: "Indexing cancelled",
              status: "disabled",
            };
            return;
          }
          if (this.pauseToken.paused) {
            yield* this.yieldUpdateAndPause();
          }
          yield updateDesc;
          if (updateDesc.progress >= nextLogThreshold) {
            // log progress every 2.5%
            nextLogThreshold += 0.025;
            this.logProgress(
              beginTime,
              Math.floor(workspaceFiles.length * updateDesc.progress),
              updateDesc.progress,
            );
          }
        }
      } catch (err) {
        yield this.handleErrorAndGetProgressUpdate(err);
        return;
      }
    }
    yield {
      progress: 100,
      desc: "Indexing Complete",
      status: "done",
    };
  }

  private handleErrorAndGetProgressUpdate(
    err: unknown,
  ): IndexingProgressUpdate {
    console.log("error when indexing: ", err);
    if (err instanceof Error) {
      return this.errorToProgressUpdate(err);
    }
    return {
      progress: 0,
      desc: `Indexing failed: ${err}`,
      status: "failed",
    };
  }

  private errorToProgressUpdate(err: Error): IndexingProgressUpdate {
    let errMsg: string = `${err}`;
    let shouldClearIndexes = false;

    // Check if any of the error regexes match
    for (const regexStr of this.errorsRegexesToClearIndexesOn) {
      const regex = new RegExp(regexStr);
      const match = err.message.match(regex);

      if (match !== null) {
        shouldClearIndexes = true;
        break;
      }
    }

    return {
      progress: 0,
      desc: errMsg,
      status: "failed",
      shouldClearIndexes,
    };
  }

  private logProgress(
    beginTime: number,
    completedFileCount: number,
    progress: number,
  ) {
    const timeTaken = Date.now() - beginTime;
    const seconds = Math.round(timeTaken / 1000);
    const progressPercentage = (progress * 100).toFixed(1);
    const filesPerSec = (completedFileCount / seconds).toFixed(2);
    console.debug(
      `Indexing: ${progressPercentage}% complete, elapsed time: ${seconds}s, ${filesPerSec} file/sec`,
    );
  }

  private async *yieldUpdateAndPause(): AsyncGenerator<IndexingProgressUpdate> {
    yield {
      progress: 0,
      desc: "Indexing Paused",
      status: "paused",
    };
    while (this.pauseToken.paused) {
      await new Promise((resolve) => setTimeout(resolve, 100));
    }
  }

  /*
   * Enables the indexing operation to be completed in batches, this is important in large
   * repositories where indexing can quickly use up all the memory available
   */
  private *batchRefreshIndexResults(
    results: RefreshIndexResults,
  ): Generator<RefreshIndexResults> {
    let curPos = 0;
    while (
      curPos < results.compute.length ||
      curPos < results.del.length ||
      curPos < results.addTag.length ||
      curPos < results.removeTag.length
    ) {
      yield {
        compute: results.compute.slice(curPos, curPos + this.filesPerBatch),
        del: results.del.slice(curPos, curPos + this.filesPerBatch),
        addTag: results.addTag.slice(curPos, curPos + this.filesPerBatch),
        removeTag: results.removeTag.slice(curPos, curPos + this.filesPerBatch),
      };
      curPos += this.filesPerBatch;
    }
  }

  private async *indexFiles(
    workspaceDir: string,
    workspaceFiles: string[],
    branch: string,
    repoName: string | undefined,
  ): AsyncGenerator<IndexingProgressUpdate> {
    const stats = await this.ide.getLastModified(workspaceFiles);
    const indexesToBuild = await this.getIndexesToBuild();
    let completedIndexCount = 0;
    let progress = 0;
    for (const codebaseIndex of indexesToBuild) {
      const tag: IndexTag = {
        directory: workspaceDir,
        branch,
        artifactId: codebaseIndex.artifactId,
      };
      yield {
        progress: progress,
        desc: `Planning changes for ${codebaseIndex.artifactId} index...`,
        status: "indexing",
      };
      const [results, lastUpdated, markComplete] =
        await getComputeDeleteAddRemove(
          tag,
          { ...stats },
          (filepath) => this.ide.readFile(filepath),
          repoName,
        );
      const totalOps =
        results.compute.length +
        results.del.length +
        results.addTag.length +
        results.removeTag.length;
      let completedOps = 0;
      for (const subResult of this.batchRefreshIndexResults(results)) {
        for await (const { desc } of codebaseIndex.update(
          tag,
          subResult,
          markComplete,
          repoName,
        )) {
          yield {
            progress: progress,
            desc,
            status: "indexing",
          };
        }
        completedOps +=
          subResult.compute.length +
          subResult.del.length +
          subResult.addTag.length +
          subResult.removeTag.length;
        progress =
          (completedIndexCount + completedOps / totalOps) *
          (1 / indexesToBuild.length);
      }
      await markComplete(lastUpdated, IndexResultType.UpdateLastUpdated);
      completedIndexCount += 1;
    }
  }

  private async getWorkspaceDir(filepath: string): Promise<string | undefined> {
    const workspaceDirs = await this.ide.getWorkspaceDirs();
    for (const workspaceDir of workspaceDirs) {
      if (filepath.startsWith(workspaceDir)) {
        return workspaceDir;
      }
    }
    return undefined;
  }

  private async basename(filepath: string): Promise<string> {
    const pathSep = await this.ide.pathSep();
    const path = filepath.split(pathSep);
    return path[path.length - 1];
  }
}<|MERGE_RESOLUTION|>--- conflicted
+++ resolved
@@ -28,14 +28,13 @@
 }
 
 export class CodebaseIndexer {
-<<<<<<< HEAD
   /**
    * We batch for two reasons:
    * - To limit memory usage for indexes that perform computations locally, e.g. FTS
    * - To make as few requests as possible to the embeddings providers
    */
   filesPerBatch = 1000;
-=======
+
   // Note that we exclude certain Sqlite errors that we do not want to clear the indexes on,
   // e.g. a `SQLITE_BUSY` error.
   errorsRegexesToClearIndexesOn = [
@@ -46,7 +45,6 @@
     /SQLITE_IOERR/,
     /SQLITE_FULL/,
   ];
->>>>>>> df63182d
 
   constructor(
     private readonly configHandler: ConfigHandler,

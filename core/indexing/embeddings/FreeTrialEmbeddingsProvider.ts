<<<<<<< HEAD
import fetch, { type Response } from "node-fetch";
import type { EmbedOptions } from "../..";
=======
import { Response } from "node-fetch";
import { EmbedOptions } from "../..";
>>>>>>> 3c954dd8
import { getHeaders } from "../../continueServer/stubs/headers";
import { SERVER_URL } from "../../util/parameters";
import { withExponentialBackoff } from "../../util/withExponentialBackoff";
import BaseEmbeddingsProvider from "./BaseEmbeddingsProvider";

class FreeTrialEmbeddingsProvider extends BaseEmbeddingsProvider {
  static maxBatchSize = 128;
  static defaultOptions: Partial<EmbedOptions> | undefined = {
    model: "voyage-code-2",
  };

  get id(): string {
    return FreeTrialEmbeddingsProvider.defaultOptions?.model!;
  }

  async embed(chunks: string[]) {
    const batchedChunks = [];
    for (
      let i = 0;
      i < chunks.length;
      i += FreeTrialEmbeddingsProvider.maxBatchSize
    ) {
      batchedChunks.push(
        chunks.slice(i, i + FreeTrialEmbeddingsProvider.maxBatchSize),
      );
    }
    return (
      await Promise.all(
        batchedChunks.map(async (batch) => {
          const fetchWithBackoff = () =>
            withExponentialBackoff<Response>(() =>
              this.fetch(new URL("embeddings", SERVER_URL), {
                method: "POST",
                body: JSON.stringify({
                  input: batch,
                  model: this.options.model,
                }),
                headers: {
                  "Content-Type": "application/json",
                  ...getHeaders(),
                },
              }),
            );
          const resp = await fetchWithBackoff();
          const data = (await resp.json()) as any;
          return data.embeddings;
        }),
      )
    ).flat();
  }
}

export default FreeTrialEmbeddingsProvider;<|MERGE_RESOLUTION|>--- conflicted
+++ resolved
@@ -1,10 +1,5 @@
-<<<<<<< HEAD
-import fetch, { type Response } from "node-fetch";
-import type { EmbedOptions } from "../..";
-=======
 import { Response } from "node-fetch";
 import { EmbedOptions } from "../..";
->>>>>>> 3c954dd8
 import { getHeaders } from "../../continueServer/stubs/headers";
 import { SERVER_URL } from "../../util/parameters";
 import { withExponentialBackoff } from "../../util/withExponentialBackoff";

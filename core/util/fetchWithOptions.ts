--- conflicted
+++ resolved
@@ -1,17 +1,11 @@
-import * as fs from "node:fs";
-import tls from "node:tls";
 import { http, https } from "follow-redirects";
 import { HttpProxyAgent } from "http-proxy-agent";
 import { globalAgent } from "https";
 import { HttpsProxyAgent } from "https-proxy-agent";
-<<<<<<< HEAD
-import fetch, { type RequestInit, type Response } from "node-fetch";
-import type { RequestOptions } from "..";
-=======
 import fetch, { RequestInit, Response } from "node-fetch";
-import tls from "tls";
+import * as fs from "node:fs";
+import tls from "node:tls";
 import { RequestOptions } from "../index.js";
->>>>>>> e877f8ab
 
 export function fetchwithRequestOptions(
   url_: URL | string,
